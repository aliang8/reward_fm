# Reward Foundation Model (RFM)

![GitHub Actions Workflow Status](https://img.shields.io/github/actions/workflow/status/aliang8/reward_fm/ci.yml?branch=main&style=for-the-badge)
![Python Version](https://img.shields.io/badge/python-3.10+-blue.svg?style=for-the-badge)
![License](https://img.shields.io/github/license/aliang8/reward_fm?style=for-the-badge)

This repository contains the official PyTorch implementation for "Reward Foundation Model" (RFM). 

## Setup and Installation

This project uses `uv` for fast and reliable dependency management. We recommend it over `pip` and `venv` for a much better developer experience.

### Prerequisites

*   Git
*   Python 3.10+
*   NVIDIA Drivers (for GPU support)

### Step-by-Step Installation

1.  **Clone the Repository:**
    ```bash
    git clone https://github.com/aliang8/reward_fm.git
    cd reward_fm
    ```

2.  **Install `uv`:**
    If you don't have `uv` installed, you can install it with this command:
    ```bash
    # On macOS and Linux
    curl -LsSf https://astral.sh/uv/install.sh | sh
    ```
    (See the [official uv installation guide](https://github.com/astral-sh/uv#installation) for other systems).

3.  **Create and Activate a Virtual Environment:**
    Install with:
    ```
    uv sync
    ```

    You can separately activate your environment with
    ```
    source .venv/bin/activate
    ```

<<<<<<< HEAD
4.  **Install Dependencies:**
    This project uses `pyproject.toml` for dependency management. Use the `uv sync` command to install all required packages.

    ```bash
    # Install dependencies from pyproject.toml
    uv sync
    
    # Optional: Install with development dependencies
    uv sync --extra dev
    
    # Optional: Install with quantization support (Linux/Windows only)
    uv sync --extra quantization
    ```

    **Note for macOS users:** The `bitsandbytes` package for model quantization is not available on macOS ARM. It's included as an optional dependency that can be installed on compatible platforms.

5.  **Verify Installation:**
    ```bash
    # Check that the environment is properly set up
    uv run python -c "import torch; print(f'PyTorch version: {torch.__version__}')"
    uv run python -c "import transformers; print(f'Transformers version: {transformers.__version__}')"
    ```

### Troubleshooting

**Legacy requirements.lock.txt:** If you encounter issues with the old `requirements.lock.txt` file, ignore it and use `uv sync` instead, which reads dependencies from `pyproject.toml`.

**Dependency Management:** `uv` automatically generates a `uv.lock` file for reproducible builds. This file is similar to `requirements.lock.txt` but properly handles platform-specific dependencies and version resolution.
=======
    or you can prepend `uv run python ...` before all your python scripts
>>>>>>> b7d255d1

## Dataset Generation

RFM supports multiple robotic datasets with automatic video processing:

### Supported Datasets
- **🚀 AgiBotWorld**: Large-scale dataset with streaming support and automatic video processing (256x256, frame interpolation)
- **🔧 LIBERO**: Simulation dataset with local HDF5 support
- **⚙️ Custom**: Template for adding new datasets

### Quick Examples
```bash
# AgiBotWorld (streaming, ~600GB dataset)
uv run python data/generate_hf_dataset.py --config_path=configs/data_gen_configs/agibot_world.yaml

# LIBERO (local files)
uv run python data/generate_hf_dataset.py \
    --config_path=configs/data_gen.yaml \
    --dataset.dataset_path=LIBERO/libero/datasets/libero_90 \
    --dataset.dataset_name=libero_90

# Custom parameters
uv run python data/generate_hf_dataset.py \
    --dataset.dataset_name=agibotworld \
    --output.max_frames=16 \
    --output.max_trajectories=100
```

📖 **Detailed Guide**: [data/README_ADDING_DATASETS.md](data/README_ADDING_DATASETS.md)

## Training and Evaluation
```bash
# Training
uv run accelerate launch --config_file configs/fsdp.yaml train.py --config_path=configs/config.yaml

# Evaluation
uv run accelerate launch --config_file configs/fsdp.yaml train.py --mode=evaluate
```

## Development

Please ensure your code adheres to the style guidelines by running the linter:
```bash
# Check code style (requires dev dependencies)
uv run ruff check .

# Format code
uv run ruff format .
```

## License

This project is licensed under the [MIT License](LICENSE).<|MERGE_RESOLUTION|>--- conflicted
+++ resolved
@@ -43,7 +43,6 @@
     source .venv/bin/activate
     ```
 
-<<<<<<< HEAD
 4.  **Install Dependencies:**
     This project uses `pyproject.toml` for dependency management. Use the `uv sync` command to install all required packages.
 
@@ -72,9 +71,6 @@
 **Legacy requirements.lock.txt:** If you encounter issues with the old `requirements.lock.txt` file, ignore it and use `uv sync` instead, which reads dependencies from `pyproject.toml`.
 
 **Dependency Management:** `uv` automatically generates a `uv.lock` file for reproducible builds. This file is similar to `requirements.lock.txt` but properly handles platform-specific dependencies and version resolution.
-=======
-    or you can prepend `uv run python ...` before all your python scripts
->>>>>>> b7d255d1
 
 ## Dataset Generation
 

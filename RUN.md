# Instructions for setup -> training -> eval 

```bash
# clone codebase
git clone https://github.com/aliang8/reward_fm.git 
git checkout anthony

# get uv 
curl -LsSf https://astral.sh/uv/install.sh | sh
source $HOME/.local/bin/env

# install dependencies
uv pip install huggingface_hub

# # also install flash-attention-2, this works on snoopy A6000
# # this might take a while to run
# uv run pip uninstall -y flash-attn
# export TORCH_CUDA_ARCH_LIST="8.6"     # (or "8.0;8.6" if you also run on A100)
# MAX_JOB=4 uv run pip install --no-build-isolation --no-cache-dir flash-attn -v

export RFM_DATASET_PATH=/scr/shared/reward_fm/rfm_dataset
export RFM_PROCESSED_DATASETS_PATH=/scr/shared/reward_fm/processed_dataset

# these are important
export OMP_NUM_THREADS=1
export MKL_NUM_THREADS=1
export OPENBLAS_NUM_THREADS=1
export NUMEXPR_NUM_THREADS=1

# download dataset to local 
# might have to run this multiple times if it crashes
./scripts/download_data.sh

# install ffmpeg if not already have
sudo apt-get install ffmpeg

<<<<<<< HEAD
# preprocess dataset 
uv run python3 rfm/data/scripts/preprocess_datasets.py \
    --config_path=rfm/configs/preprocess.yaml \
    --cache_dir=$RFM_PROCESSED_DATASETS_PATH
=======
# preprocess dataset (make sure to set cache_dir in the config file same as RFM_PROCESSED_DATASETS_PATH)
uv run python3 rfm/data/scripts/preprocess_datasets.py \
    --config_path=rfm/configs/preprocess.yaml
>>>>>>> e5377da9

# train
# look at rfm/configs/config.yaml for parameters
./scripts/train.sh 

# upload your trained model to huggingface 
# this should take a couple minutes
uv run python3 rfm/utils/upload_to_hub.py --model_dir=logs/rfm_v3/checkpoint-900/ --hub_model_id=aliangdw/rfm_v3

# start eval server in one terminal
PYTHONPATH=. uv run python3 evals/eval_server.py

# run eval in another terminal
# look at rfm/configs/eval_config.yaml for eval parameters
# NOTE: remember to change model_path in eval_configs
PYTHONPATH=. uv run python3 evals/run_model_eval.py

# visualize results 
uv run python3 evals/compile_results.py {insert json file from eval}
```


```
# Docker setup

docker build -t rfm-dev:latest .

docker run --rm -it --gpus all --ipc=host \
  --user $(id -u):$(id -g) \
  -v /scr/aliang80/reward_fm:/workspace \
  -v /scr/shared/reward_fm/rfm_dataset:/scr/shared/reward_fm/rfm_dataset:ro \
  -v /scr/shared/reward_fm/processed_datasets:/scr/shared/reward_fm/processed_datasets:ro \
  -e RFM_DATASET_PATH=/scr/shared/reward_fm/rfm_dataset \
  -e RFM_PROCESSED_DATASETS_PATH=/scr/shared/reward_fm/processed_datasets \
  rfm-dev:latest


```<|MERGE_RESOLUTION|>--- conflicted
+++ resolved
@@ -34,16 +34,9 @@
 # install ffmpeg if not already have
 sudo apt-get install ffmpeg
 
-<<<<<<< HEAD
-# preprocess dataset 
-uv run python3 rfm/data/scripts/preprocess_datasets.py \
-    --config_path=rfm/configs/preprocess.yaml \
-    --cache_dir=$RFM_PROCESSED_DATASETS_PATH
-=======
 # preprocess dataset (make sure to set cache_dir in the config file same as RFM_PROCESSED_DATASETS_PATH)
 uv run python3 rfm/data/scripts/preprocess_datasets.py \
     --config_path=rfm/configs/preprocess.yaml
->>>>>>> e5377da9
 
 # train
 # look at rfm/configs/config.yaml for parameters

#!/usr/bin/env python3
"""
Standalone script to generate success/fail labels for SOAR dataset using Qwen3-VL.

This script uses STREAMING to process episodes one at a time without loading
the entire dataset into memory. Features:

1. Streams SOAR dataset from TFDS format (memory-efficient)
2. Extracts video frames for each episode
3. Uses Qwen3-VL to classify each episode as success or failure
4. Saves results to a JSON file with periodic checkpoints
5. Supports resuming from checkpoints if interrupted

Requirements:
    pip install transformers torch torchvision pillow tqdm tensorflow-datasets qwen-vl-utils

Usage:
    # Basic usage
    python generate_soar_labels_vlm.py --dataset_path /path/to/soar/rlds --output labels.json

    # With checkpointing every 25 episodes
    python generate_soar_labels_vlm.py --dataset_path /path/to/soar/rlds --output labels.json --checkpoint_interval 25

    # Resume from checkpoint
    python generate_soar_labels_vlm.py --dataset_path /path/to/soar/rlds --output labels.json --resume_from labels_checkpoint.json
"""

# CRITICAL: Configure TensorFlow for CPU-only BEFORE any imports
# This prevents TensorFlow from allocating GPU memory
import os

os.environ["TF_FORCE_GPU_ALLOW_GROWTH"] = "false"
os.environ["TF_CPP_MIN_LOG_LEVEL"] = "3"  # Suppress TF warnings

import argparse
import gc
import json
from pathlib import Path
from typing import Any

# Import TensorFlow FIRST and configure for CPU only
try:
    import tensorflow as tf

    # Force TensorFlow to use CPU only - do this BEFORE other imports
    tf.config.set_visible_devices([], "GPU")
    physical_devices = tf.config.list_physical_devices("GPU")
    print(f"TensorFlow configured for CPU-only mode (found {len(physical_devices)} GPUs but not using them)")

    import tensorflow_datasets as tfds
except ImportError:
    print("Error: tensorflow_datasets is required. Install with: pip install tensorflow-datasets")
    exit(1)

# NOW import PyTorch and other libraries (TensorFlow won't interfere)
import numpy as np
import torch
from PIL import Image
from qwen_vl_utils import process_vision_info
from tqdm import tqdm
from transformers import AutoModelForVision2Seq, AutoProcessor

# Verify PyTorch can see GPUs
if torch.cuda.is_available():
    print(f"PyTorch can access {torch.cuda.device_count()} GPU(s): {torch.cuda.get_device_name(0)}")
else:
    print("PyTorch will use CPU (no CUDA available)")


def sample_frames(frames: list[np.ndarray], num_samples: int = 8) -> list[np.ndarray]:
    """Sample evenly spaced frames from a video sequence."""
    if len(frames) <= num_samples:
        return frames

    indices = np.linspace(0, len(frames) - 1, num_samples, dtype=int)
    return [frames[i] for i in indices]


def frames_to_pil_images(frames: list[np.ndarray]) -> list[Image.Image]:
    """Convert numpy frames to PIL Images."""
    pil_images = []
    for frame in frames:
        if frame.ndim == 2:
            # Grayscale
            frame = np.repeat(frame[:, :, np.newaxis], 3, axis=-1)
        elif frame.shape[-1] == 1:
            # Single channel
            frame = np.repeat(frame, 3, axis=-1)
        elif frame.shape[-1] == 4:
            # RGBA -> RGB
            frame = frame[..., :3]

        # Ensure uint8
        if frame.dtype != np.uint8:
            if frame.max() <= 1.0:
                frame = (frame * 255).astype(np.uint8)
            else:
                frame = frame.astype(np.uint8)

        pil_images.append(Image.fromarray(frame))

    return pil_images


def extract_episode_frames(episode_steps: list[dict], img_key: str = "image_0") -> list[np.ndarray]:
    """Extract frames from episode steps."""
    frames = []
    for step in episode_steps:
        obs = step.get("observation", {}) if isinstance(step, dict) else {}
        if img_key not in obs:
            continue

        frame = obs[img_key]
        if isinstance(frame, np.ndarray):
            if frame.ndim == 3 and frame.shape[-1] in (1, 3, 4):
                frames.append(frame)

    return frames


def get_task_instruction(episode_steps: list[dict]) -> str | None:
    """Extract language instruction from episode."""
    if not episode_steps:
        return None

    first_step = episode_steps[0]
    if "language_instruction" in first_step:
        val = first_step["language_instruction"]
        return val.decode() if isinstance(val, (bytes, bytearray)) else str(val)

    return None


class Qwen3VLClassifier:
    """Wrapper for Qwen3-VL model to classify robot task success/failure."""

    def __init__(self, model_name: str = "Qwen/Qwen3-VL-8B-Instruct", device: str = "auto", verbose: bool = False):
        """
        Initialize the Qwen3-VL model.

        Args:
            model_name: HuggingFace model name. Options:
                - "Qwen/Qwen3-VL-2B-Instruct" (smaller, faster)
                - "Qwen/Qwen3-VL-8B-Instruct" (default)
                - "Qwen/Qwen3-VL-32B-Instruct" (largest, most accurate)
            device: Device to run on ("cuda", "cpu", or "auto")
            verbose: Print debug information including raw model responses
        """
        print(f"Loading Qwen3-VL model: {model_name}")
        self.verbose = verbose

        self.model = AutoModelForVision2Seq.from_pretrained(
            model_name,
            dtype="auto",
            device_map=device,
            # attn_implementation="flash_attention_2",
        )

        self.processor = AutoProcessor.from_pretrained(model_name)

        # Minimum and maximum pixel values for preprocessing
        self.min_pixels = 256 * 28 * 28
        self.max_pixels = 1280 * 28 * 28

        print(f"Model loaded on device: {self.model.device}")

    def classify_episode(self, frames: list[Image.Image], task_instruction: str, num_frames: int = 8) -> dict[str, Any]:
        """
        Classify whether a robot task was successful or failed.

        Args:
            frames: List of PIL Images from the episode
            task_instruction: Natural language description of the task
            num_frames: Number of frames to sample from the video

        Returns:
            Dictionary with:
                - prediction: "success" or "failure"
                - confidence: float between 0 and 1
                - reasoning: explanation from the model
        """
        # Sample frames if there are too many
        if len(frames) > num_frames:
            indices = np.linspace(0, len(frames) - 1, num_frames, dtype=int)
            sampled_frames = [frames[i] for i in indices]
        else:
            sampled_frames = frames

        # Create prompt - simplified for better compliance
        prompt = f"""Analyze this robot manipulation task video.

Task: {task_instruction}

Watch the video and answer:
1. Context: What happened in the video? Explain how the motion change from the first frame to last frame demonstrates the robot solving the task specified by the isntruction or not.
2. Decision: Did the robot succeed or fail?
3. Confidence: How confident are you (0.0 to 1.0)?

Format your response EXACTLY as:
Context: Your explanation of the video and the decision.
Decision: SUCCESS or FAILURE
Confidence: 0.X"""

        # Prepare the message with video frames
        messages = [
            {
                "role": "user",
                "content": [
                    {"type": "video", "video": sampled_frames},
                    {"type": "text", "text": prompt},
                ],
            }
        ]

        # Prepare inputs
        text = self.processor.apply_chat_template(messages, tokenize=False, add_generation_prompt=True)

        image_inputs, video_inputs, video_kwargs = process_vision_info(
            messages, return_video_kwargs=True, return_video_metadata=True
        )

        # split the videos and according metadatas
        if video_inputs is not None:
            videos, video_metadatas = zip(*video_inputs)
            videos, video_metadatas = list(videos), list(video_metadatas)
        else:
            video_metadatas = None
        inputs = self.processor(
            text=[text],
            images=image_inputs,
            videos=videos,
            video_metadata=video_metadatas,
            padding=True,
            return_tensors="pt",
            **video_kwargs,
        )

        # Move inputs to device
        inputs = inputs.to(self.model.device)

        # Generate response
        with torch.no_grad():
            generated_ids = self.model.generate(
                **inputs,
                max_new_tokens=256,
                do_sample=False,  # Use greedy decoding for consistency
            )

        # Trim input tokens
        generated_ids_trimmed = [out_ids[len(in_ids) :] for in_ids, out_ids in zip(inputs.input_ids, generated_ids)]

        response = self.processor.batch_decode(
            generated_ids_trimmed, skip_special_tokens=True, clean_up_tokenization_spaces=False
        )[0]

        # Parse response
        return self._parse_response(response)

    def _parse_response(self, response: str) -> dict[str, Any]:
        """Parse the model's response into structured output."""
        if self.verbose:
            print(f"\n[DEBUG] Raw model response:\n{response}\n")

        lines = response.strip().split("\n")

        prediction = "unknown"
        confidence = 0.5
        reasoning = response  # Default to full response if parsing fails

        for line in lines:
            line_lower = line.lower().strip()

            if line_lower.startswith("decision:"):
                parts = line_lower.split("decision:", 1)
                if len(parts) > 1:
                    decision_text = parts[1].strip()
                    if "success" in decision_text:
                        prediction = "success"
                    elif "failure" in decision_text or "fail" in decision_text:
                        prediction = "failure"

            elif line_lower.startswith("confidence:"):
                parts = line_lower.split("confidence:", 1)
                if len(parts) > 1:
                    conf_text = parts[1].strip()
                    try:
                        # Extract number from text
                        conf_num = "".join(c for c in conf_text if c.isdigit() or c == ".")
                        if conf_num:
                            confidence = float(conf_num)
                            if confidence > 1.0:
                                confidence = confidence / 100.0  # Handle percentage
                    except (ValueError, IndexError):
                        confidence = 0.5

            elif line_lower.startswith("reasoning:"):
                parts = line.split("reasoning:", 1)
                if len(parts) > 1:
                    reasoning = parts[1].strip()

        # Fallback: if no structured response, try to infer from content
        if prediction == "unknown":
            if self.verbose:
                print("[DEBUG] Failed to parse structured response, using fallback inference")
            response_lower = response.lower()
            if "success" in response_lower and "fail" not in response_lower:
                prediction = "success"
                confidence = 0.6
            elif "fail" in response_lower or "failure" in response_lower:
                prediction = "failure"
                confidence = 0.6
            else:
                if self.verbose:
                    print(f"[DEBUG] Could not determine prediction from response")

        if self.verbose:
            print(f"[DEBUG] Parsed: prediction={prediction}, confidence={confidence}\n")

        return {
            "prediction": prediction,
            "confidence": confidence,
            "reasoning": reasoning,
            "raw_response": response,
        }


def get_dataset_splits(dataset_path: str) -> dict[str, Any]:
    """
    Get TFDS dataset splits without loading episodes into memory.

    Returns:
        Dictionary mapping split names to TFDS datasets (iterators)
    """
    root = Path(os.path.expanduser(dataset_path))
    if not root.exists():
        raise FileNotFoundError(f"Dataset path not found: {dataset_path}")

    builder = tfds.builder_from_directory(root)

    dataset_dict = {}
    split_name = "success"
    try:
        ds = builder.as_dataset(split=split_name, shuffle_files=False)
        dataset_dict[split_name] = ds
        
        # Get episode count without loading all episodes
        try:
<<<<<<< HEAD
            info = builder.info.splits[split_name]
            num_episodes = info.num_examples
            print(f"Found {num_episodes} episodes in '{split_name}' split")
        except:
            print(f"Found '{split_name}' split (episode count unknown)")
    except Exception as e:
        print(f"Warning: Could not load '{split_name}' split: {e}")
        dataset_dict[split_name] = None
    
=======
            ds = builder.as_dataset(split=split_name, shuffle_files=False)
            dataset_dict[split_name] = ds

            # Get episode count without loading all episodes
            try:
                info = builder.info.splits[split_name]
                num_episodes = info.num_examples
                print(f"Found {num_episodes} episodes in '{split_name}' split")
            except:
                print(f"Found '{split_name}' split (episode count unknown)")
        except Exception as e:
            print(f"Warning: Could not load '{split_name}' split: {e}")
            dataset_dict[split_name] = None

>>>>>>> a4f8d45c
    return dataset_dict, builder


def main():
    parser = argparse.ArgumentParser(description="Generate success/fail labels for SOAR dataset using Qwen2-VL")
    parser.add_argument(
        "--dataset_path",
        type=str,
        required=True,
        help="Path to SOAR TFDS dataset directory (e.g., /path/to/soar/rlds)",
    )
    parser.add_argument(
        "--output",
        type=str,
        default="soar_vlm_labels.json",
        help="Output JSON file path (default: soar_vlm_labels.json)",
    )
    parser.add_argument(
        "--model",
        type=str,
        default="Qwen/Qwen3-VL-8B-Instruct-FP8",
        choices=[
            "Qwen/Qwen3-VL-4B-Instruct-FP8",
            "Qwen/Qwen3-VL-8B-Instruct-FP8",
            "Qwen/Qwen3-VL-32B-Instruct-FP8",
        ],
        help="Qwen3-VL model to use (default: 8B-FP8)",
    )
    parser.add_argument(
        "--num_frames",
        type=int,
        default=8,
        help="Number of frames to sample from each video (default: 8)",
    )
    parser.add_argument(
        "--device",
        type=str,
        default="auto",
        help="Device to run on: 'cuda', 'cpu', or 'auto' (default: auto)",
    )
    parser.add_argument(
        "--max_episodes",
        type=int,
        default=None,
        help="Maximum number of episodes to process per split (default: all)",
    )
    parser.add_argument(
        "--checkpoint_interval",
        type=int,
        default=50,
        help="Save checkpoint every N episodes (default: 50, 0 to disable)",
    )
    parser.add_argument(
        "--resume_from",
        type=str,
        default=None,
        help="Resume from checkpoint file (JSON with previous results)",
    )
    parser.add_argument(
        "--verbose",
        action="store_true",
        help="Print debug information including raw model responses",
    )

    args = parser.parse_args()

    # Load existing results if resuming
    results = []
    processed_episodes = set()
    start_episode_id = 0

    if args.resume_from and os.path.exists(args.resume_from):
        print(f"\nResuming from checkpoint: {args.resume_from}")
        with open(args.resume_from, "r") as f:
            checkpoint_data = json.load(f)
            results = checkpoint_data.get("results", [])
            # Track which episodes we've already processed
            for r in results:
                processed_episodes.add((r["split_name"], r["episode_index"]))
            start_episode_id = len(results)
        print(f"Loaded {len(results)} previously processed episodes")

    # Get dataset splits (streaming, no loading into memory)
    print(f"\nAccessing SOAR dataset from: {args.dataset_path}")
    dataset_dict, builder = get_dataset_splits(args.dataset_path)

    if all(ds is None for ds in dataset_dict.values()):
        print("Error: No splits found in dataset!")
        return

    # Initialize classifier
    classifier = Qwen3VLClassifier(model_name=args.model, device=args.device, verbose=args.verbose)

    # Process episodes in streaming fashion
    episode_id = start_episode_id

    def save_checkpoint(output_path: str, results: list, metadata: dict):
        """Save intermediate checkpoint."""
        checkpoint_data = {
            "metadata": metadata,
            "results": results,
        }
        checkpoint_path = output_path.replace(".json", "_checkpoint.json")
        with open(checkpoint_path, "w") as f:
            json.dump(checkpoint_data, f, indent=2)
        print(f"  [Checkpoint saved: {len(results)} episodes]")

    for split_name, dataset in dataset_dict.items():
        if dataset is None:
            continue

        print(f"\nProcessing '{split_name}' split...")

        ep_count = 0
        agreements = 0  # Track agreements in this split

        # Create tqdm with postfix for live stats
        pbar = tqdm(dataset, desc=split_name)
        for ep_idx, episode in enumerate(pbar):
            # Check if we've already processed this episode
            if (split_name, ep_idx) in processed_episodes:
                continue

            # Check max episodes limit
            if args.max_episodes and ep_count >= args.max_episodes:
                break

            try:
                # Convert episode to numpy (streaming, only this episode in memory)
                steps_np = list(tfds.as_numpy(episode["steps"]))
            except Exception as e:
                print(f"\nWarning: Failed to load episode {ep_idx} in {split_name}: {e}")
                continue

            # Extract frames
            frames = extract_episode_frames(steps_np)
            if not frames:
                print(f"\nWarning: No frames found for episode {ep_idx} in {split_name}")
                continue

            # Get task instruction
            task = get_task_instruction(steps_np)
            if not task:
                print(f"\nWarning: No task instruction for episode {ep_idx} in {split_name}")
                task = "Complete the manipulation task"

            # Convert to PIL images
            pil_frames = frames_to_pil_images(frames)

            # Classify with VLM
            try:
                classification = classifier.classify_episode(pil_frames, task, num_frames=args.num_frames)

                # Store result
                original_label = "success" if split_name == "success" else "failure"
                predicted_label = classification["prediction"]

                result = {
                    "episode_id": episode_id,
                    "split_name": split_name,
                    "episode_index": ep_idx,
                    "task": task,
                    "num_frames": len(frames),
                    "predicted_label": predicted_label,
                    "confidence": classification["confidence"],
                    "reasoning": classification["reasoning"],
                    "original_label": original_label,
                }

                results.append(result)
                episode_id += 1
                ep_count += 1

                # Track agreement
                if predicted_label == original_label:
                    agreements += 1

                # Update progress bar with live stats
                agreement_pct = (agreements / ep_count * 100) if ep_count > 0 else 0
                avg_conf = sum(r["confidence"] for r in results[-ep_count:]) / ep_count if ep_count > 0 else 0
                pbar.set_postfix({"agree": f"{agreement_pct:.1f}%", "conf": f"{avg_conf:.2f}"})

                # Save checkpoint periodically
                if args.checkpoint_interval > 0 and episode_id % args.checkpoint_interval == 0:
                    save_checkpoint(
                        args.output,
                        results,
                        {
                            "dataset_path": args.dataset_path,
                            "model": args.model,
                            "num_frames": args.num_frames,
                            "total_episodes": len(results),
                            "checkpoint": True,
                        },
                    )

            except Exception as e:
                print(f"\nError processing episode {ep_idx} in {split_name}: {e}")
                import traceback

                traceback.print_exc()
                continue

            # Aggressively free memory after each episode
            del frames
            del pil_frames
            del steps_np
            gc.collect()
            if torch.cuda.is_available():
                torch.cuda.empty_cache()

        # Close progress bar for this split
        pbar.close()

    # Save results
    print(f"\n\nSaving {len(results)} results to {args.output}")

    output_data = {
        "metadata": {
            "dataset_path": args.dataset_path,
            "model": args.model,
            "num_frames": args.num_frames,
            "total_episodes": len(results),
        },
        "results": results,
    }

    with open(args.output, "w") as f:
        json.dump(output_data, f, indent=2)

    # Print summary statistics
    print("\n" + "=" * 60)
    print("SUMMARY")
    print("=" * 60)

    if results:
        correct = sum(1 for r in results if r["predicted_label"] == r["original_label"])
        total = len(results)
        accuracy = correct / total * 100

        print(f"Total episodes processed: {total}")
        print(f"Agreement with original labels: {correct}/{total} ({accuracy:.1f}%)")

        avg_confidence = sum(r["confidence"] for r in results) / total
        print(f"Average confidence: {avg_confidence:.3f}")

        # Per-split breakdown
        for split_name in ["success", "failure"]:
            split_results = [r for r in results if r["split_name"] == split_name]
            if split_results:
                split_correct = sum(1 for r in split_results if r["predicted_label"] == r["original_label"])
                split_total = len(split_results)
                split_acc = split_correct / split_total * 100
                print(f"\n  {split_name.capitalize()} split:")
                print(f"    Agreement: {split_correct}/{split_total} ({split_acc:.1f}%)")

    print("\n" + "=" * 60)
    print(f"Results saved to: {args.output}")


if __name__ == "__main__":
    main()<|MERGE_RESOLUTION|>--- conflicted
+++ resolved
@@ -339,13 +339,13 @@
 
     dataset_dict = {}
     split_name = "success"
+    # Get episode count without loading all episodes
     try:
         ds = builder.as_dataset(split=split_name, shuffle_files=False)
         dataset_dict[split_name] = ds
-        
+
         # Get episode count without loading all episodes
         try:
-<<<<<<< HEAD
             info = builder.info.splits[split_name]
             num_episodes = info.num_examples
             print(f"Found {num_episodes} episodes in '{split_name}' split")
@@ -354,23 +354,7 @@
     except Exception as e:
         print(f"Warning: Could not load '{split_name}' split: {e}")
         dataset_dict[split_name] = None
-    
-=======
-            ds = builder.as_dataset(split=split_name, shuffle_files=False)
-            dataset_dict[split_name] = ds
-
-            # Get episode count without loading all episodes
-            try:
-                info = builder.info.splits[split_name]
-                num_episodes = info.num_examples
-                print(f"Found {num_episodes} episodes in '{split_name}' split")
-            except:
-                print(f"Found '{split_name}' split (episode count unknown)")
-        except Exception as e:
-            print(f"Warning: Could not load '{split_name}' split: {e}")
-            dataset_dict[split_name] = None
-
->>>>>>> a4f8d45c
+
     return dataset_dict, builder
 
 

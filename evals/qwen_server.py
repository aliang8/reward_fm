--- conflicted
+++ resolved
@@ -9,11 +9,7 @@
     "samples": [
       {
         "task": str,
-<<<<<<< HEAD
-        "sample_type": "preference",  # currently required
-=======
-        "prediction_type": "preference",
->>>>>>> da897e4c
+        "sample_type": "preference",
         "chosen_frames_b64": [str, ...],
         "rejected_frames_b64": [str, ...],
         "target_progress_A": [float, ...] | null,

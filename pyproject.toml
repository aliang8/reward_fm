# ==================================================================================
# Project Metadata
# Defines core information about the package.
# ==================================================================================
[project]
name = "reward-fm"
version = "0.0.1" # You can update this as you release new versions
description = "PyTorch implementation of a Reward Foundation Model (RFM)"
readme = "README.md"
requires-python = ">=3.10" # Based on your GitHub repo's setup
authors = [
    { name = "Anthony Liang", email = "aliang80@usc.edu" }
]

# ==================================================================================
# Dependencies
# This section lists the direct dependencies of your project.
# It is best practice to list only the packages your code directly imports,
# not every package from your environment. Tools like 'uv' or 'pip' will
# resolve and install the dependencies of these packages automatically.
# ==================================================================================
dependencies = [
    "accelerate>=1.9.0",
    "datasets>=3.6.0",
    "einops>=0.8.0",
    "evaluate>=0.4.3",
    "h5py>=3.10.0",
    "huggingface-hub[hf-xet]>=0.33.0",
    "numpy>=1.21.0", # Compatible with modern PyTorch
    "matplotlib>=3.5.0",
    "peft>=0.16.0",
    "pyrallis>=0.3.0",
    "safetensors>=0.6.0rc0",
    "sentence-transformers>=2.0.0",
    "torch>=2.4.0", # A more recent version of torch is generally recommended
    "transformers==4.53.2", # Pinning to a specific version you use
    "tqdm>=4.67.1",
    "wandb>=0.20.1",
    "pyyaml>=6.0.0",
    "rich>=14.0.0",
    "soundfile>=0.13.1",
    "ipdb>=0.13.13",
    "hf_transfer>=0.1.0",
    "gradio>=4.0.0",
    "pillow>=9.0.0",
    "ffmpeg",
    "opencv-python-headless>=4.8.0",
    "termcolor>=3.1.0",
    "qwen-vl-utils>=0.0.11",
    "torchvision>=0.23.0",
    "fastapi>=0.116.1",
    "uvicorn>=0.35.0",
    "requests>=2.32.4",
    "torchcodec>=0.6.0",
    "tensorflow-datasets>=4.9.9",
    "tensorflow>=2.19.0",
    "tf-keras>=2.19.0",
    "scipy>=1.15.3",
<<<<<<< HEAD
    "codetiming>=1.0.0",
=======
    "codetiming>=1.4.0",
>>>>>>> 3e0a6061
]

[project.urls]
Repository = "https://github.com/aliang8/reward_fm"

# ==================================================================================
# Optional Dependencies
# These are groups of dependencies for specific purposes, like development or
# running optional features. Install with `uv pip install .[dev]`
# ==================================================================================
[project.optional-dependencies]
dev = [
    "pytest>=8.0.0",
    "ruff>=0.8.0",
    "pre-commit>=4.0.0",
    "ipykernel",
    "ipywidgets",
]
quantization = [
    "bitsandbytes>=0.46.1",  # Linux/Windows only - for model quantization
]

# ==================================================================================
# Build System
# Specifies how your project should be packaged. Hatchling is a modern,
# fast, and recommended build backend.
# ==================================================================================
[build-system]
requires = ["hatchling"]
build-backend = "hatchling.build"

[tool.hatch.build.targets.wheel]
packages = ["models", "data"]


# ==================================================================================
# Tool Configuration
# Settings for various development tools like 'uv', 'ruff' (linter), etc.
# ==================================================================================

# Configuration for the 'uv' package manager
[tool.uv]
# This section could be used for advanced features like overriding dependencies
# from your environment if needed, similar to the 'openpi' example.
# override-dependencies = ["ml-dtypes==0.4.1"]

# Tool configuration for the 'ruff' linter and formatter
[tool.ruff]
line-length = 120
target-version = "py310"

[tool.ruff.lint]
select = [
    "E",  # pycodestyle errors
    "W",  # pycodestyle warnings
    "F",  # pyflakes
    "I",  # isort
    "B",  # flake8-bugbear
    "C4", # flake8-comprehensions
    "UP", # pyupgrade
    "RUF",# Ruff-specific rules
]
ignore = [
    "T201", # Allows `print` statements
]

[tool.ruff.lint.isort]
force-single-line = true

# Tool configuration for 'pytest'
[tool.pytest.ini_options]
testpaths = ["tests"] # Assuming your tests are in a 'tests' directory<|MERGE_RESOLUTION|>--- conflicted
+++ resolved
@@ -56,11 +56,7 @@
     "tensorflow>=2.19.0",
     "tf-keras>=2.19.0",
     "scipy>=1.15.3",
-<<<<<<< HEAD
-    "codetiming>=1.0.0",
-=======
     "codetiming>=1.4.0",
->>>>>>> 3e0a6061
 ]
 
 [project.urls]

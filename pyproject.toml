[project]
name = "reward-fm"
version = "0.0.1"
description = "PyTorch implementation of a Reward Foundation Model (RFM)"
readme = "README.md"
<<<<<<< HEAD
requires-python = ">=3.10"
=======
requires-python = "==3.10.*" # Based on your GitHub repo's setup
>>>>>>> e5377da9
authors = [
    { name = "Anthony Liang", email = "aliang80@usc.edu" }
]

dependencies = [
    # Core ML dependencies (all work on macOS)
    "torch>=2.4.0",
    "torchvision",
    "transformers==4.53.2",
    "accelerate>=1.9.0",
    "einops>=0.8.0",
    "peft",
    "safetensors>=0.6.0rc0",
    "sentence-transformers>=2.0.0",
    
    # Data & processing
    "datasets>=3.6.0",
    "h5py>=3.10.0",
<<<<<<< HEAD
    "imageio>=2.37.0",
    "numpy>=1.21.0",
    "pillow>=9.0.0",
    "opencv-python-headless>=4.8.0",
    
    # HuggingFace & VLM
    "huggingface-hub[hf-xet]>=0.33.0",
    "qwen-vl-utils>=0.0.11",
    "google-generativeai>=0.8.0",
    
    # Server & API
    "fastapi>=0.116.1",
    "uvicorn>=0.35.0",
    "requests>=2.32.4",
    "aiohttp>=3.9.0",
    
    # Config & utilities
    "pyyaml>=6.0.0",
    "omegaconf>=2.3.0",
    "pyrallis>=0.3.0",
    "rich>=14.0.0",
=======
    "huggingface-hub[hf-xet]>0.35",
    "numpy>=1.21.0", # Compatible with modern PyTorch
    "matplotlib>=3.5.0",
    "peft",
    "pyrallis>=0.3.0",
    "safetensors>=0.6.0rc0",
    "sentence-transformers>=2.0.0",
    "transformers>=4.57", # Pinning to a specific version you use
>>>>>>> e5377da9
    "tqdm>=4.67.1",
    "codetiming>=1.4.0",
    "scipy>=1.15.3",
]

[project.optional-dependencies]
# Only bitsandbytes is optional (doesn't work on macOS ARM64)
gpu = [
    "bitsandbytes",
]

# Development extras
dev = [
    "evaluate>=0.4.3",
    "matplotlib>=3.5.0",
    "wandb>=0.20.1",
    "soundfile>=0.13.1",
    "ipdb>=0.13.13",
    "hf_transfer>=0.1.0",
    "gradio>=4.0.0",
    "ffmpeg",
    "termcolor>=3.1.0",
<<<<<<< HEAD
=======
    "qwen-vl-utils>=0.0.11",
    "fastapi>=0.116.1",
    "uvicorn>=0.35.0",
    "requests>=2.32.4",
    "scipy>=1.15.3",
    "codetiming>=1.4.0",
>>>>>>> e5377da9
    "robosuite==1.4.0",
    "opencv-python-headless>=4.8.0",
    "opencv-contrib-python-headless>=4.8.0", # Additional OpenCV modules
    "einops>=0.8.0",
    "num2words",
    "seaborn",
<<<<<<< HEAD
=======
    "bitsandbytes",
    "torchvision",
>>>>>>> e5377da9
    "moviepy",
    "wandb[media]",
    "torchcodec",
    "decord>=0.6.0",
<<<<<<< HEAD
=======
    "unsloth>=2025.10",
    "gymnasium>=1.2.2",
    "metaworld>=3.0.0",
    "loguru>=0.7.3",
    "xformers==0.0.32.post2",
    "trl==0.20.0",
    "tensorboard",
    "requests",
    "hydra-core",
    "omegaconf",
    "tensorflow-datasets==4.9.2", # just for oxe and other tfds dataset uploading
    "tensorflow==2.19", # just for oxe and other tfds dataset uploading
    "tf-keras>=2.19.0", # just for oxe and other tfds dataset uploading
    "protobuf<3.21", # just for oxe and other tfds dataset uploading

>>>>>>> e5377da9
]

[project.urls]
Repository = "https://github.com/aliang8/reward_fm"

[build-system]
requires = ["hatchling"]
build-backend = "hatchling.build"

[tool.hatch.build.targets.wheel]
packages = ["rfm"]


# ==================================================================================
# Tool Configuration
# Settings for various development tools like 'uv', 'ruff' (linter), etc.
# ==================================================================================

# Configuration for the 'uv' package manager
[tool.uv]
<<<<<<< HEAD
=======
# This section could be used for advanced features like overriding dependencies
# from your environment if needed, similar to the 'openpi' example.
#override-dependencies = ["av<16.0.0"]

# Ensure flash-attn builds against the same Torch that's in your env
[tool.uv.extra-build-dependencies]
flash-attn = [{ requirement = "torch", match-runtime = true }]

# Tell flash-attn to use a prebuilt wheel instead of compiling CUDA kernels
[tool.uv.extra-build-variables]
flash-attn = { FLASH_ATTENTION_SKIP_CUDA_BUILD = "TRUE" }
>>>>>>> e5377da9

# Tool configuration for the 'ruff' linter and formatter
[tool.ruff]
line-length = 120
target-version = "py310"
fix = true
<<<<<<< HEAD
unsafe-fixes = true
=======
unsafe-fixes = true  # <- allow deletions that might have side effects; optional, use with care
>>>>>>> e5377da9

[tool.ruff.lint]
select = ["E", "W", "F", "I", "B", "C4", "UP", "RUF"]
ignore = ["T201"]

[tool.ruff.lint.isort]
combine-as-imports = true
split-on-trailing-comma = true

[tool.ruff.format]
preview = true<|MERGE_RESOLUTION|>--- conflicted
+++ resolved
@@ -3,11 +3,7 @@
 version = "0.0.1"
 description = "PyTorch implementation of a Reward Foundation Model (RFM)"
 readme = "README.md"
-<<<<<<< HEAD
-requires-python = ">=3.10"
-=======
 requires-python = "==3.10.*" # Based on your GitHub repo's setup
->>>>>>> e5377da9
 authors = [
     { name = "Anthony Liang", email = "aliang80@usc.edu" }
 ]
@@ -19,36 +15,8 @@
     "transformers==4.53.2",
     "accelerate>=1.9.0",
     "einops>=0.8.0",
-    "peft",
-    "safetensors>=0.6.0rc0",
-    "sentence-transformers>=2.0.0",
-    
-    # Data & processing
-    "datasets>=3.6.0",
+    "evaluate>=0.4.3",
     "h5py>=3.10.0",
-<<<<<<< HEAD
-    "imageio>=2.37.0",
-    "numpy>=1.21.0",
-    "pillow>=9.0.0",
-    "opencv-python-headless>=4.8.0",
-    
-    # HuggingFace & VLM
-    "huggingface-hub[hf-xet]>=0.33.0",
-    "qwen-vl-utils>=0.0.11",
-    "google-generativeai>=0.8.0",
-    
-    # Server & API
-    "fastapi>=0.116.1",
-    "uvicorn>=0.35.0",
-    "requests>=2.32.4",
-    "aiohttp>=3.9.0",
-    
-    # Config & utilities
-    "pyyaml>=6.0.0",
-    "omegaconf>=2.3.0",
-    "pyrallis>=0.3.0",
-    "rich>=14.0.0",
-=======
     "huggingface-hub[hf-xet]>0.35",
     "numpy>=1.21.0", # Compatible with modern PyTorch
     "matplotlib>=3.5.0",
@@ -57,7 +25,12 @@
     "safetensors>=0.6.0rc0",
     "sentence-transformers>=2.0.0",
     "transformers>=4.57", # Pinning to a specific version you use
->>>>>>> e5377da9
+    "tqdm>=4.67.1",
+    "wandb>=0.20.1",
+    "pyyaml>=6.0.0",
+    "omegaconf>=2.3.0",
+    "pyrallis>=0.3.0",
+    "rich>=14.0.0",
     "tqdm>=4.67.1",
     "codetiming>=1.4.0",
     "scipy>=1.15.3",
@@ -80,32 +53,24 @@
     "gradio>=4.0.0",
     "ffmpeg",
     "termcolor>=3.1.0",
-<<<<<<< HEAD
-=======
     "qwen-vl-utils>=0.0.11",
     "fastapi>=0.116.1",
     "uvicorn>=0.35.0",
     "requests>=2.32.4",
     "scipy>=1.15.3",
     "codetiming>=1.4.0",
->>>>>>> e5377da9
     "robosuite==1.4.0",
     "opencv-python-headless>=4.8.0",
     "opencv-contrib-python-headless>=4.8.0", # Additional OpenCV modules
     "einops>=0.8.0",
     "num2words",
     "seaborn",
-<<<<<<< HEAD
-=======
     "bitsandbytes",
     "torchvision",
->>>>>>> e5377da9
     "moviepy",
     "wandb[media]",
     "torchcodec",
     "decord>=0.6.0",
-<<<<<<< HEAD
-=======
     "unsloth>=2025.10",
     "gymnasium>=1.2.2",
     "metaworld>=3.0.0",
@@ -121,7 +86,6 @@
     "tf-keras>=2.19.0", # just for oxe and other tfds dataset uploading
     "protobuf<3.21", # just for oxe and other tfds dataset uploading
 
->>>>>>> e5377da9
 ]
 
 [project.urls]
@@ -142,8 +106,6 @@
 
 # Configuration for the 'uv' package manager
 [tool.uv]
-<<<<<<< HEAD
-=======
 # This section could be used for advanced features like overriding dependencies
 # from your environment if needed, similar to the 'openpi' example.
 #override-dependencies = ["av<16.0.0"]
@@ -155,18 +117,13 @@
 # Tell flash-attn to use a prebuilt wheel instead of compiling CUDA kernels
 [tool.uv.extra-build-variables]
 flash-attn = { FLASH_ATTENTION_SKIP_CUDA_BUILD = "TRUE" }
->>>>>>> e5377da9
 
 # Tool configuration for the 'ruff' linter and formatter
 [tool.ruff]
 line-length = 120
 target-version = "py310"
 fix = true
-<<<<<<< HEAD
-unsafe-fixes = true
-=======
 unsafe-fixes = true  # <- allow deletions that might have side effects; optional, use with care
->>>>>>> e5377da9
 
 [tool.ruff.lint]
 select = ["E", "W", "F", "I", "B", "C4", "UP", "RUF"]

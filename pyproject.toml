[project]
name = "reward-fm"
version = "0.0.1"
description = "PyTorch implementation of a Reward Foundation Model (RFM)"
readme = "README.md"
requires-python = ">=3.10"
authors = [
    { name = "Anthony Liang", email = "aliang80@usc.edu" }
]

dependencies = [
    # Core ML dependencies (all work on macOS)
    "torch>=2.4.0",
    "torchvision",
    "transformers==4.53.2",
    "accelerate>=1.9.0",
    "einops>=0.8.0",
    "peft",
    "safetensors>=0.6.0rc0",
    "sentence-transformers>=2.0.0",
    
    # Data & processing
    "datasets>=3.6.0",
    "h5py>=3.10.0",
    "imageio>=2.37.0",
    "numpy>=1.21.0",
    "pillow>=9.0.0",
    "opencv-python-headless>=4.8.0",
    
    # HuggingFace & VLM
    "huggingface-hub[hf-xet]>=0.33.0",
    "qwen-vl-utils>=0.0.11",
    "google-generativeai>=0.8.0",
    
    # Server & API
    "fastapi>=0.116.1",
    "uvicorn>=0.35.0",
    "requests>=2.32.4",
    "aiohttp>=3.9.0",
    
    # Config & utilities
    "pyyaml>=6.0.0",
    "omegaconf>=2.3.0",
    "pyrallis>=0.3.0",
    "rich>=14.0.0",
    "tqdm>=4.67.1",
    "codetiming>=1.4.0",
    "scipy>=1.15.3",
]

[project.optional-dependencies]
# Only bitsandbytes is optional (doesn't work on macOS ARM64)
gpu = [
    "bitsandbytes",
]

# Development extras
dev = [
    "evaluate>=0.4.3",
    "matplotlib>=3.5.0",
    "wandb>=0.20.1",
    "soundfile>=0.13.1",
    "ipdb>=0.13.13",
    "hf_transfer>=0.1.0",
    "gradio>=4.0.0",
    "ffmpeg",
    "termcolor>=3.1.0",
    "robosuite==1.4.0",
    "opencv-python-headless>=4.8.0",
<<<<<<< HEAD
    "opencv-contrib-python-headless>=4.8.0",
    "num2words", 
=======
    "opencv-contrib-python-headless>=4.8.0", # Additional OpenCV modules
    "einops>=0.8.0",
    "num2words",
>>>>>>> f645c9d2
    "seaborn",
    "moviepy",
    "wandb[media]",
    "torchcodec",
    "decord>=0.6.0",
]

[project.urls]
Repository = "https://github.com/aliang8/reward_fm"

[build-system]
requires = ["hatchling"]
build-backend = "hatchling.build"

[tool.hatch.build.targets.wheel]
packages = ["rfm"]


# ==================================================================================
# Tool Configuration
# Settings for various development tools like 'uv', 'ruff' (linter), etc.
# ==================================================================================

# Configuration for the 'uv' package manager
[tool.uv]
<<<<<<< HEAD
=======
# This section could be used for advanced features like overriding dependencies
# from your environment if needed, similar to the 'openpi' example.
#override-dependencies = ["av<16.0.0"]

# Ensure flash-attn builds against the same Torch that's in your env
[tool.uv.extra-build-dependencies]
flash-attn = [{ requirement = "torch", match-runtime = true }]


# Tell flash-attn to use a prebuilt wheel instead of compiling CUDA kernels
[tool.uv.extra-build-variables]
flash-attn = { FLASH_ATTENTION_SKIP_CUDA_BUILD = "TRUE" }
>>>>>>> f645c9d2

# Tool configuration for the 'ruff' linter and formatter
[tool.ruff]
line-length = 120
target-version = "py310"
fix = true
unsafe-fixes = true

[tool.ruff.lint]
select = ["E", "W", "F", "I", "B", "C4", "UP", "RUF"]
ignore = ["T201"]

[tool.ruff.lint.isort]
combine-as-imports = true
split-on-trailing-comma = true

[tool.ruff.format]
preview = true<|MERGE_RESOLUTION|>--- conflicted
+++ resolved
@@ -67,14 +67,9 @@
     "termcolor>=3.1.0",
     "robosuite==1.4.0",
     "opencv-python-headless>=4.8.0",
-<<<<<<< HEAD
-    "opencv-contrib-python-headless>=4.8.0",
-    "num2words", 
-=======
     "opencv-contrib-python-headless>=4.8.0", # Additional OpenCV modules
     "einops>=0.8.0",
     "num2words",
->>>>>>> f645c9d2
     "seaborn",
     "moviepy",
     "wandb[media]",
@@ -100,21 +95,6 @@
 
 # Configuration for the 'uv' package manager
 [tool.uv]
-<<<<<<< HEAD
-=======
-# This section could be used for advanced features like overriding dependencies
-# from your environment if needed, similar to the 'openpi' example.
-#override-dependencies = ["av<16.0.0"]
-
-# Ensure flash-attn builds against the same Torch that's in your env
-[tool.uv.extra-build-dependencies]
-flash-attn = [{ requirement = "torch", match-runtime = true }]
-
-
-# Tell flash-attn to use a prebuilt wheel instead of compiling CUDA kernels
-[tool.uv.extra-build-variables]
-flash-attn = { FLASH_ATTENTION_SKIP_CUDA_BUILD = "TRUE" }
->>>>>>> f645c9d2
 
 # Tool configuration for the 'ruff' linter and formatter
 [tool.ruff]

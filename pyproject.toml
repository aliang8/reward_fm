# ==================================================================================
# Project Metadata
# Defines core information about the package.
# ==================================================================================
[project]
name = "reward-fm"
version = "0.0.1" # You can update this as you release new versions
description = "PyTorch implementation of a Reward Foundation Model (RFM)"
readme = "README.md"
requires-python = ">=3.10" # Based on your GitHub repo's setup
authors = [
    { name = "Anthony Liang", email = "aliang80@usc.edu" }
]

# ==================================================================================
# Dependencies
# This section lists the direct dependencies of your project.
# It is best practice to list only the packages your code directly imports,
# not every package from your environment. Tools like 'uv' or 'pip' will
# resolve and install the dependencies of these packages automatically.
# ==================================================================================
dependencies = [
    "accelerate>=1.9.0",
    "datasets>=3.6.0",
    "einops>=0.8.0",
    "evaluate>=0.4.3",
    "h5py>=3.10.0",
    "huggingface-hub[hf-xet]>=0.33.0",
    "numpy>=1.21.0", # Compatible with modern PyTorch
    "matplotlib>=3.5.0",
    "peft>=0.16.0",
    "pyrallis>=0.3.0",
    "safetensors>=0.6.0rc0",
    "sentence-transformers>=2.0.0",
    "torch>=2.4.0", # A more recent version of torch is generally recommended
    "transformers==4.53.2", # Pinning to a specific version you use
    "tqdm>=4.67.1",
    "wandb>=0.20.1",
    "pyyaml>=6.0.0",
    "rich>=14.0.0",
    "soundfile>=0.13.1",
    "ipdb>=0.13.13",
    "hf_transfer>=0.1.0",
    "gradio>=4.0.0",
    "pillow>=9.0.0",
    "ffmpeg",
    "termcolor>=3.1.0",
    "qwen-vl-utils>=0.0.11",
    "torchvision>=0.23.0",
    "fastapi>=0.116.1",
    "uvicorn>=0.35.0",
    "requests>=2.32.4",
    "torchcodec>=0.6.0",
    "tensorflow-datasets>=4.9.9",
    "tensorflow>=2.19.0",
    "tf-keras>=2.19.0",
    "scipy>=1.15.3",
    "codetiming>=1.4.0",
    "robosuite==1.4.0",
    "imageio>=2.37.0",
<<<<<<< HEAD
    "opencv-python-headless>=4.8.0",
=======
    "omegaconf>=2.3.0",
>>>>>>> 572c5f5c
]

[project.urls]
Repository = "https://github.com/aliang8/reward_fm"

# ==================================================================================
# Optional Dependencies
# These are groups of dependencies for specific purposes, like development or
# running optional features. Install with `uv pip install .[dev]`
# ==================================================================================
[project.optional-dependencies]
dev = [
    "pytest>=8.0.0",
    "ruff>=0.8.0",
    "pre-commit>=4.0.0",
    "ipykernel",
    "ipywidgets",
]
quantization = [
    "bitsandbytes>=0.46.1",  # Linux/Windows only - for model quantization
]

# ==================================================================================
# Build System
# Specifies how your project should be packaged. Hatchling is a modern,
# fast, and recommended build backend.
# ==================================================================================
[build-system]
requires = ["hatchling"]
build-backend = "hatchling.build"

[tool.hatch.build.targets.wheel]
packages = ["models", "data"]


# ==================================================================================
# Tool Configuration
# Settings for various development tools like 'uv', 'ruff' (linter), etc.
# ==================================================================================

# Configuration for the 'uv' package manager
[tool.uv]
# This section could be used for advanced features like overriding dependencies
# from your environment if needed, similar to the 'openpi' example.
# override-dependencies = ["ml-dtypes==0.4.1"]

# Tool configuration for the 'ruff' linter and formatter
[tool.ruff]
line-length = 120
target-version = "py310"

[tool.ruff.lint]
select = [
    "E",  # pycodestyle errors
    "W",  # pycodestyle warnings
    "F",  # pyflakes
    "I",  # isort
    "B",  # flake8-bugbear
    "C4", # flake8-comprehensions
    "UP", # pyupgrade
    "RUF",# Ruff-specific rules
]
ignore = [
    "T201", # Allows `print` statements
]

[tool.ruff.lint.isort]
force-single-line = true

# Tool configuration for 'pytest'
[tool.pytest.ini_options]
testpaths = ["tests"] # Assuming your tests are in a 'tests' directory<|MERGE_RESOLUTION|>--- conflicted
+++ resolved
@@ -58,11 +58,8 @@
     "codetiming>=1.4.0",
     "robosuite==1.4.0",
     "imageio>=2.37.0",
-<<<<<<< HEAD
+    "omegaconf>=2.3.0",
     "opencv-python-headless>=4.8.0",
-=======
-    "omegaconf>=2.3.0",
->>>>>>> 572c5f5c
 ]
 
 [project.urls]

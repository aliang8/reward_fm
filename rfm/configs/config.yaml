# RFM (Reward Foundation Model) Configuration
# Configuration file for training and evaluating the RFM model with three objectives

# =====================================================================================
# Experiment Mode
# =====================================================================================
mode: "train"  # "train" or "evaluate"
debug: false  # Set to true for debugging (reduces dataset size, enables debug features)
trainer_cls: "rfm_heads" # "rewind_transformer", "rfm_vqa"

# =====================================================================================
# Model Configuration
# =====================================================================================
model:
  model_type: default # "default" or "vqa"
  base_model_id: Qwen/Qwen2.5-VL-3B-Instruct
  # base_model_id: "HuggingFaceTB/SmolVLM2-500M-Video-Instruct"
  torch_dtype: bfloat16
  # torch_dtype: float16
  trust_remote_code: true
  # Additional options for more comprehensive training (when use_peft: false)
  train_vision_encoder: true  # Whether to train the vision encoder
  train_language_model: false   # Whether to train the language model
  train_progress_head: true     # Whether to train the progress prediction head
  train_preference_head: true   # Whether to train the preference prediction head
  train_similarity_head: false   # Whether to train the similarity scoring head
  train_success_head: false   # Whether to train the success prediction head
  
  use_peft: false
  peft_vision_encoder: false
  quantization: false
  use_unsloth: false  # Set to true to use unsloth for faster training with Qwen models

# =====================================================================================
# PEFT Configuration
# =====================================================================================
peft:
  r: 32
  lora_alpha: 64
  target_modules: ["q_proj", "k_proj", "v_proj", "o_proj", "gate_proj", "up_proj", "down_proj"]
  lora_dropout: 0.05
  bias: "none"


# =====================================================================================
# Data Configuration
# =====================================================================================
data:
  # Dataset paths and sources
  train_datasets: 
    # - abraranwar_libero_rfm_libero256_10
    - aliangdw_metaworld_metaworld_train
    # - jesbu1_molmoact_rfm_molmoact_dataset_household
    # - jesbu1_molmoact_rfm_molmoact_dataset_tabletop
  
  # Evaluation dataset settings
  eval_datasets:
    - jesbu1_oxe_rfm_eval_oxe_bc_z_eval

  eval_subset_size: 500  # Number of evaluation examples

  # Video processing settings
  max_frames_after_preprocessing: 64
  max_frames: 16  # Maximum frames per trajectory
  resized_height: 128  # Height to resize images/videos to
  resized_width: 128   # Width to resize images/videos to
  load_embeddings: false

  # Data generation settings
<<<<<<< HEAD
  sample_type_ratio: [1, 2, 0]  # Ratio of preference, progress, and similarity samples
=======
  sample_type_ratio: [1, 0, 0]  # Ratio of preference, progress, and similarity samples
>>>>>>> baae6f4e
  dataset_preference_ratio: 0.7  # Ratio of preferences from dataset vs generated
  # Tunable strategy ratios for preference negative generation: [rewind, suboptimal_same_task, different_task, video_binned]
  preference_strategy_ratio: [6, 1, 1, 0]
  # Tunable strategy ratios for progress generation: [default, rewind_same_task, different_task]
  progress_strategy_ratio: [1, 6, 1]
  similarity_strategy_ratio: [1, 1] # rewind, suboptimal_same_task
  shuffle: true
  seed: 42

  dataset_type: balanced_mixed
  data_source_weights:
    metaworld_train: 20
    libero256_90: 1
    libero_90_failure: 1
  # Data sources restricted to preference-only sampling
  pref_only_datasets:
    - jesbu1_oxe_rfm_oxe_bc_z
    - jesbu1_oxe_rfm_oxe_dlr_edan_shared_control_converted_externally_to_rlds

  # Data loading settings
  dataloader_pin_memory: false
  dataloader_num_workers: 0

  # Video binned dataset parameters
  num_bins: 10
  progress_pred_type: "absolute" # "absolute" or "relative"
  pairwise_progress: false

  # Success label parameters
  min_success: 0.8  # Progress threshold below which success label is 0
  max_success: 0.95  # Progress threshold above which success label is 1
  # Dataset-specific success thresholds (CSV format: dataset_name,success_percentage)
  dataset_success_cutoff_file: "rfm/data/dataset_success_cutoff.txt"  

# =====================================================================================
# Custom Evaluation Configuration
# =====================================================================================
custom_eval:
  # this section is for adding additional evals like policy ranking, confusion matrix, and alignment etc
  # during training 
  eval_types: ["policy_ranking", "confusion_matrix", "reward_alignment"]
  # eval_types: ["reward_alignment", "policy_ranking"]
  # eval_types: ["reward_alignment"]
  policy_ranking: 
    - aliangdw_metaworld_metaworld_eval
  confusion_matrix: 
    - aliangdw_metaworld_metaworld_eval
  reward_alignment: 
    - aliangdw_metaworld_metaworld_eval

# =====================================================================================
# Training Configuration
# =====================================================================================
training:  
  # Output and logging
  output_dir: "./logs"
  
  # Training parameters
  per_device_train_batch_size: 16
  gradient_accumulation_steps: 1
  learning_rate: 2e-5
  num_train_epochs: -1  # Number of epochs to train for
  save_strategy: "steps"
  logging_steps: 1
  save_steps: 200
  max_steps: 5000  # -1 means no limit, use num_train_epochs instead
  run_default_eval: false
  
  # Evaluation settings
  evaluation_strategy: "steps"  # Options: "no", "steps", "epoch"
  eval_steps: 100  
  custom_eval_steps: 100  
  per_device_eval_batch_size: 16  # Evaluation batch size per device
  do_eval: true  # Enable evaluation during training
  prediction_loss_only: true # Only compute loss for the prediction head
  
  # Model settings
  max_seq_length: 1024 # currently not used
  beta: 0.1  # DPO beta parameter
  
  # Resume training
  resume_from_checkpoint: null  # Set to checkpoint path to resume, null for fresh start
  
  # Mixed precision and optimization
  bf16: true
  fp16: false
  remove_unused_columns: false
  gradient_checkpointing: true  # Re-enabled since FSDP is handled by accelerate config
    
  # Distributed training settings
  ddp_find_unused_parameters: true
  ddp_bucket_cap_mb: 25

  # Optimizer settings
  lr_scheduler_type: "cosine"
  warmup_steps: 0
  warmup_ratio: 0.1
  max_grad_norm: 10.0

  # RFM specific settings
  predict_pref_progress: false
  predict_sim_progress: false

  # 6:1 ratio of success to failure for BCEWithLogits loss
  success_positive_weight: 6 

# =====================================================================================
# Logging and Output Configuration
# =====================================================================================
logging:
  save_model: true
  save_processor: true
  use_wandb: false
  wandb_project: "rfm"
  wandb_entity: clvr
  wandb_run_name: "rfm"
  
  # SaveBestCallback configuration
  save_best:
    metric_names: ["custom_eval/p_rank_spearman_mw_eval", "custom_eval/rew_align_spearman_mw_eval"]  # List of metrics to monitor (will be averaged)
    greater_is_better: [true, true]  # Whether higher values are better for each metric (must match metric_names length)
    keep_top_k: 5  # Number of best checkpoints and uploads to keep
    
    # Hub upload configuration (optional)
    upload_to_hub: true   # Whether to upload best models to HuggingFace Hub
    hub_token: null       # Set to your HF token or use HF_TOKEN environment variable
    hub_private: false    # Whether to make the uploaded model private<|MERGE_RESOLUTION|>--- conflicted
+++ resolved
@@ -67,11 +67,7 @@
   load_embeddings: false
 
   # Data generation settings
-<<<<<<< HEAD
   sample_type_ratio: [1, 2, 0]  # Ratio of preference, progress, and similarity samples
-=======
-  sample_type_ratio: [1, 0, 0]  # Ratio of preference, progress, and similarity samples
->>>>>>> baae6f4e
   dataset_preference_ratio: 0.7  # Ratio of preferences from dataset vs generated
   # Tunable strategy ratios for preference negative generation: [rewind, suboptimal_same_task, different_task, video_binned]
   preference_strategy_ratio: [6, 1, 1, 0]

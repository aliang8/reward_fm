# @package _global_

# RFM (Reward Foundation Model) Configuration
# Configuration file for training and evaluating the RFM model with three objectives

defaults:
  - base_config
  - _self_

# =====================================================================================
# Experiment Mode
# =====================================================================================
mode: "train"  # "train" or "evaluate"
debug: false  # Set to true for debugging (reduces dataset size, enables debug features)
trainer_cls: "rfm_heads" # "rewind_transformer", "rfm_vqa"

# =====================================================================================
# Model Configuration
# =====================================================================================
model:
<<<<<<< HEAD
  model_type: "default" # "default" or "vqa"
  base_model_id: "Qwen/Qwen2.5-VL-3B-Instruct"
  # base_model_id: "HuggingFaceTB/SmolVLM2-500M-Video-Instruct"
  torch_dtype: "bfloat16"
=======
  model_type: default # "default" or "vqa"
  base_model_id: Qwen/Qwen2.5-VL-3B-Instruct
  # base_model_id: "HuggingFaceTB/SmolVLM2-500M-Video-Instruct"
  # base_model_id: "HuggingFaceTB/SmolVLM2-2.2B-Instruct"
  torch_dtype: bfloat16
  # torch_dtype: float16
>>>>>>> e5377da9
  trust_remote_code: true
  # Additional options for more comprehensive training (when use_peft: false)
  train_vision_encoder: false   # Whether to train the vision encoder
  train_language_model: true    # Whether to train the language model
  train_progress_head: true     # Whether to train the progress prediction head
  train_preference_head: true   # Whether to train the preference prediction head
<<<<<<< HEAD
  train_similarity_head: false   # Whether to train the similarity scoring head
  use_peft: false
  peft_vision_encoder: false
  quantization: false
=======
  train_similarity_head: false  # Whether to train the similarity scoring head
  train_success_head: false     # Whether to train the success prediction head
  average_temporal_patches: false
  use_progress_token: false
  use_multi_image: ${data.use_multi_image}  # Reference from data config - If True, feed frames as a list of images instead of converting to video (avoids encoding overhead)

  use_peft: false
  peft_vision_encoder: false
  quantization: false
  use_unsloth: false  # Set to true to use unsloth for faster training with Qwen models
  progress_loss_type: ${loss.progress_loss_type}  # Type of progress loss: "l1", "l2", or "discrete"
  progress_discrete_bins: ${loss.progress_discrete_bins}  # Number of discrete bins for progress (synced from loss config)
>>>>>>> e5377da9

# =====================================================================================
# PEFT Configuration
# =====================================================================================
peft:
  r: 32
  lora_alpha: 64
  target_modules: ["q_proj", "k_proj", "v_proj", "o_proj", "gate_proj", "up_proj", "down_proj"]
  lora_dropout: 0.05
  bias: "none"


# =====================================================================================
# Data Configuration
# =====================================================================================
data:
  # Dataset paths and sources
  train_datasets: 
<<<<<<< HEAD
    # - "abraranwar/libero_rfm"
    # - "ykorkmaz/libero_failure_rfm"
    # - "HenryZhang/metaworld_rewind_rfm_train"
    - "aliangdw/metaworld"
    # - "jesbu1/oxe_rfm"
  train_subsets:
    # - ["libero256_90"]
    # - ["libero_90_failure"]
    # - ["metaworld_rewind_train"]
    - ["metaworld_train"]
    # - ["oxe_bridge_v2"]
  # Evaluation dataset settings
  eval_datasets:
    # - "abraranwar/libero_rfm"
    # - "ykorkmaz/libero_failure_rfm"
    # - "HenryZhang/metaworld_rewind_rfm_eval"
    - "aliangdw/metaworld"
    # - "aliangdw/metaworld_rfm"
  eval_subsets:
    # - ["libero256_10", "libero256_object", "libero256_spatial", "libero256_goal"]
    # - ["libero256_10"]
    # - ["libero_10_failure"]
    # - ["metaworld_rewind_eval"]
    - ["metaworld_eval"]
    # - ["metaworld"]
  # eval_datasets: ["abraranwar/libero_rfm"]
  # eval_subsets: ["libero_object"]
  eval_subset_size: 500  # Number of evaluation examples
=======
    - mw
  
  # Evaluation dataset settings
  eval_datasets:
    - mw

  eval_subset_size: null  # Number of evaluation examples
>>>>>>> e5377da9

  # Video processing settings
  max_frames_after_preprocessing: 64
  max_frames: 16  # Maximum frames per trajectory
<<<<<<< HEAD
  resized_height: 128  # Height to resize images/videos to
  resized_width: 128   # Width to resize images/videos to
  load_embeddings: false

  # Data generation settings
  sample_type_ratio: [0, 1, 0]  # Ratio of preference, progress, and similarity samples
  dataset_preference_ratio: 0.7  # Ratio of preferences from dataset vs generated
  # Tunable strategy ratios for preference negative generation: [rewind, suboptimal_same_task, different_task, video_binned]
  preference_strategy_ratio: [6, 1, 1, 0]
  # Tunable strategy ratios for progress generation: [default, rewind_same_task, different_task]
  progress_strategy_ratio: [1, 6, 1]
  similarity_strategy_ratio: [1, 1] # rewind, suboptimal_same_task
  shuffle: true
  seed: 42

  dataset_type: balanced_mixed
  data_source_weights:
    metaworld_train: 5
    libero256_90: 1
    libero_90_failure: 1
=======
  resized_height: 196  # Height to resize images/videos to
  resized_width: 196   # Width to resize images/videos to
  load_embeddings: false
  min_frames_per_trajectory: 5 # Minimum number of frames required per trajectory (trajectories with fewer frames will be filtered out)
  use_multi_image: false  # If True, feed frames as a list of images instead of converting to video (avoids encoding overhead)
  shuffle_progress_frames: false  # If True, shuffle progress frames (except the first frame) and labels during training
  task_instruction_same_source_prob: 0.5  # Probability of sampling alternative task instruction from same data source

  # Data generation settings
  sample_type_ratio: [1, 0, 0]  # Ratio of preference, progress (no longer used, it's absorbed in preference if predict_pref_progress is true), and similarity samples
  dataset_preference_ratio: 0.7  # Ratio of preferences from dataset vs generated
  # Tunable strategy ratios for preference negative generation: [rewind, suboptimal_same_task, different_task, reverse_progress]
  preference_strategy_ratio: [1, 1, 1, 1]
  # Tunable strategy ratios for progress generation: [different_task, forward_progress, reverse_progress, rewind]
  progress_strategy_ratio: [1, 1, 1, 1]  # [different_task, forward_progress, reverse_progress, rewind]
  similarity_strategy_ratio: [1, 1, 1] # rewind, suboptimal_same_task, paired_human_robot
  shuffle: true
  seed: 42

  dataset_type: rfm
  use_data_source_balance: false  # Enable data source balancing wrapper
  data_source_weights:
    metaworld_train: 1
    roboarena: 1
    oxe_droid: 1
    molmoact_dataset_household: 1
    molmoact_dataset_tabletop: 1
>>>>>>> e5377da9

  # Data loading settings
  dataloader_pin_memory: True
  dataloader_num_workers: 8
  dataloader_persistent_workers: True

  progress_pred_type: "absolute_first_frame" # "absolute_first_frame", "relative_first_frame", or "absolute_wrt_total_frames"

  # RoboArena partial success threshold
  roboarena_partial_success_threshold: 0.2  # Minimum difference in partial_success between chosen and rejected trajectories for RoboArena

  # Success label parameters
  min_success: 0.8  # Progress threshold below which success label is 0
  max_success: 1.0  # Progress threshold above which success label is 1
  # Dataset-specific success thresholds (CSV format: dataset_name,success_percentage)
  dataset_success_cutoff_file: "rfm/data/dataset_success_cutoff.txt"
  
  progress_loss_type: ${loss.progress_loss_type}  # Type of progress loss: "l1", "l2", or "discrete"
  progress_discrete_bins: ${loss.progress_discrete_bins}  # Number of discrete bins for progress when using discrete loss

<<<<<<< HEAD
  # Video binned dataset parameters
  num_bins: 10
  progress_pred_type: "absolute" # "absolute" or "relative"


=======
>>>>>>> e5377da9
# =====================================================================================
# Custom Evaluation Configuration
# =====================================================================================
custom_eval:
  # this section is for adding additional evals like policy ranking, confusion matrix, and alignment etc
  # during training 
<<<<<<< HEAD
  eval_types: ["policy_ranking", "confusion_matrix", "reward_alignment"]
  # eval_types: ["reward_alignment", "policy_ranking"]
  # eval_types: ["reward_alignment"]
  policy_ranking: 
    - ["aliangdw/metaworld", "metaworld_eval"]
  confusion_matrix: 
    - ["aliangdw/metaworld", "metaworld_eval"]
  reward_alignment: 
    - ["aliangdw/metaworld", "metaworld_train"]
    - ["aliangdw/metaworld", "metaworld_eval"]
=======
  # eval_types: ["policy_ranking", "confusion_matrix", "reward_alignment"]
  # eval_types: ["reward_alignment", "policy_ranking"]
  eval_types: ["reward_alignment"]
  policy_ranking: 
    - mw
  confusion_matrix: 
    - mw
  reward_alignment: 
    - mw
  quality_preference:
    - mw
  comparisons_per_task: 5  # Limit number of quality preference comparisons per task. null = use all comparisons. Uniformly samples if limit is set.
  num_examples_per_quality_pr: 5  # Number of trajectories to sample per quality label for policy ranking evaluation. Only tasks with multiple quality labels are used.
  reward_alignment_max_trajectories: 10  # Maximum number of trajectories to use for reward alignment evaluation. null = use all trajectories.
  custom_eval_random_seed: 42  # Random seed for custom eval samplers to ensure deterministic sampling across ranks.
  policy_ranking_max_tasks: 100  # Maximum number of tasks to use for policy ranking evaluation. null = use all tasks with multiple quality labels.
>>>>>>> e5377da9

# =====================================================================================
# Training Configuration
# =====================================================================================
training:  
  # Output and logging
  output_dir: "./logs"
<<<<<<< HEAD
  
  # Training parameters
  per_device_train_batch_size: 32
=======
  overwrite_output_dir: false  # If true, overwrite output directory if it exists (works with accelerate/distributed training)
  
  # Training parameters
  per_device_train_batch_size: 16
>>>>>>> e5377da9
  gradient_accumulation_steps: 1
  learning_rate: 2e-5
  num_train_epochs: -1  # Number of epochs to train for
  save_strategy: "no"
  logging_steps: 1
  save_steps: 200
<<<<<<< HEAD
  max_steps: 5000  # -1 means no limit, use num_train_epochs instead
  run_default_eval: false
  
  # Evaluation settings
  evaluation_strategy: "steps"  # Options: "no", "steps", "epoch"
  eval_steps: 100  
  custom_eval_steps: 100  
  per_device_eval_batch_size: 32  # Evaluation batch size per device
=======
  max_steps: 20000  # -1 means no limit, use num_train_epochs instead
  run_default_eval: false
  # weight_decay: 0.1
  weight_decay: 0.01
  
  # Evaluation settings
  evaluation_strategy: "steps"  # Options: "no", "steps", "epoch"
  eval_steps: 250  
  custom_eval_steps: 250
  # eval_epochs: 100  
  per_device_eval_batch_size: 16  # Evaluation batch size per device
>>>>>>> e5377da9
  do_eval: true  # Enable evaluation during training
  prediction_loss_only: true # Only compute loss for the prediction head
  dataloader_pin_memory: ${data.dataloader_pin_memory}
  dataloader_num_workers: ${data.dataloader_num_workers}
  dataloader_persistent_workers: ${data.dataloader_persistent_workers}
  
  # Model settings
  max_seq_length: 1024 # currently not used
  beta: 0.1  # DPO beta parameter
  
  # Resume training
  resume_from_checkpoint: null  # Set to checkpoint path to resume, null for fresh start
  
  # Mixed precision and optimization
  bf16: true
  fp16: false
  remove_unused_columns: false
  gradient_checkpointing: true  # Re-enabled since FSDP is handled by accelerate config
    
  # Distributed training settings
  ddp_find_unused_parameters: false
  ddp_bucket_cap_mb: 25

  # Optimizer settings
  lr_scheduler_type: "cosine"
  warmup_steps: 0
  warmup_ratio: 0.1
  max_grad_norm: 10.0
  
  # Vision encoder fine-tuning settings
  vision_encoder_lr: 1e-5  # Learning rate for last N vision encoder layers. If null, uses the same LR as other parameters.
  vision_encoder_num_layers: 3  # Number of last vision encoder layers to fine-tune with vision_encoder_lr. Only used if vision_encoder_lr is set.

  # RFM specific settings
  predict_pref_progress: true
  predict_sim_progress: false

<<<<<<< HEAD
  # RFM specific settings
  predict_pref_progress: false
  predict_sim_progress: false
=======
# =====================================================================================
# Loss Configuration
# =====================================================================================
loss:
  # 6:1 ratio of success to failure for BCEWithLogits loss
  success_positive_weight: 6
  predict_last_frame_progress: false  # If true, only compute progress loss for the last frame
  progress_loss_type: "l2"  # Options: "l1", "l2", or "discrete" (default: "l2")
  progress_discrete_bins: 10  # Number of discrete bins for progress when using discrete loss (default: 10)
>>>>>>> e5377da9

# =====================================================================================
# Logging and Output Configuration
# =====================================================================================
logging:
  save_model: true
  save_processor: true
<<<<<<< HEAD
  use_wandb: false
  wandb_project: "rfm"
  wandb_entity: clvr
  wandb_run_name: "rfm"
  
  # SaveBestCallback configuration
  save_best:
    metric_names: ["custom_eval/p_rank_spearman_mw_eval", "custom_eval/rew_align_spearman_mw_eval"]  # List of metrics to monitor (will be averaged)
    greater_is_better: [true, true]  # Whether higher values are better for each metric (must match metric_names length)
    keep_top_k: 5  # Number of best checkpoints and uploads to keep
    
    # Hub upload configuration (optional)
    upload_to_hub: true   # Whether to upload best models to HuggingFace Hub
=======
  log_to: []
  wandb_project: "rfm"
  wandb_entity: clvr
  wandb_notes: "training RFM"
  
  # SaveBestCallback configuration
  save_best:
    metric_names: 
      - eval_rew_align/pearson_mw_eval
      - eval_p_rank/spearman_mw_eval

    greater_is_better: [true, true]  # Whether higher values are better for each metric (must match metric_names length)
    keep_top_k: 5  # Number of best checkpoints and uploads to keep
    save_every: 1000  # Save 'latest' checkpoint every N steps (should be multiple of custom_eval_steps). Set to null to disable.
    
    # Hub upload configuration (optional)
    upload_to_hub: false   # Whether to upload best models to HuggingFace Hub
    hub_save_every: 1000  # Frequency (in steps) to upload to Hub. null = upload every checkpoint. Local saves always happen regardless.
>>>>>>> e5377da9
    hub_token: null       # Set to your HF token or use HF_TOKEN environment variable
    hub_private: false    # Whether to make the uploaded model private<|MERGE_RESOLUTION|>--- conflicted
+++ resolved
@@ -18,31 +18,18 @@
 # Model Configuration
 # =====================================================================================
 model:
-<<<<<<< HEAD
-  model_type: "default" # "default" or "vqa"
-  base_model_id: "Qwen/Qwen2.5-VL-3B-Instruct"
-  # base_model_id: "HuggingFaceTB/SmolVLM2-500M-Video-Instruct"
-  torch_dtype: "bfloat16"
-=======
   model_type: default # "default" or "vqa"
   base_model_id: Qwen/Qwen2.5-VL-3B-Instruct
   # base_model_id: "HuggingFaceTB/SmolVLM2-500M-Video-Instruct"
   # base_model_id: "HuggingFaceTB/SmolVLM2-2.2B-Instruct"
   torch_dtype: bfloat16
   # torch_dtype: float16
->>>>>>> e5377da9
   trust_remote_code: true
   # Additional options for more comprehensive training (when use_peft: false)
   train_vision_encoder: false   # Whether to train the vision encoder
   train_language_model: true    # Whether to train the language model
   train_progress_head: true     # Whether to train the progress prediction head
   train_preference_head: true   # Whether to train the preference prediction head
-<<<<<<< HEAD
-  train_similarity_head: false   # Whether to train the similarity scoring head
-  use_peft: false
-  peft_vision_encoder: false
-  quantization: false
-=======
   train_similarity_head: false  # Whether to train the similarity scoring head
   train_success_head: false     # Whether to train the success prediction head
   average_temporal_patches: false
@@ -55,7 +42,6 @@
   use_unsloth: false  # Set to true to use unsloth for faster training with Qwen models
   progress_loss_type: ${loss.progress_loss_type}  # Type of progress loss: "l1", "l2", or "discrete"
   progress_discrete_bins: ${loss.progress_discrete_bins}  # Number of discrete bins for progress (synced from loss config)
->>>>>>> e5377da9
 
 # =====================================================================================
 # PEFT Configuration
@@ -74,70 +60,17 @@
 data:
   # Dataset paths and sources
   train_datasets: 
-<<<<<<< HEAD
-    # - "abraranwar/libero_rfm"
-    # - "ykorkmaz/libero_failure_rfm"
-    # - "HenryZhang/metaworld_rewind_rfm_train"
-    - "aliangdw/metaworld"
-    # - "jesbu1/oxe_rfm"
-  train_subsets:
-    # - ["libero256_90"]
-    # - ["libero_90_failure"]
-    # - ["metaworld_rewind_train"]
-    - ["metaworld_train"]
-    # - ["oxe_bridge_v2"]
+    - mw
+  
   # Evaluation dataset settings
   eval_datasets:
-    # - "abraranwar/libero_rfm"
-    # - "ykorkmaz/libero_failure_rfm"
-    # - "HenryZhang/metaworld_rewind_rfm_eval"
-    - "aliangdw/metaworld"
-    # - "aliangdw/metaworld_rfm"
-  eval_subsets:
-    # - ["libero256_10", "libero256_object", "libero256_spatial", "libero256_goal"]
-    # - ["libero256_10"]
-    # - ["libero_10_failure"]
-    # - ["metaworld_rewind_eval"]
-    - ["metaworld_eval"]
-    # - ["metaworld"]
-  # eval_datasets: ["abraranwar/libero_rfm"]
-  # eval_subsets: ["libero_object"]
-  eval_subset_size: 500  # Number of evaluation examples
-=======
-    - mw
-  
-  # Evaluation dataset settings
-  eval_datasets:
     - mw
 
   eval_subset_size: null  # Number of evaluation examples
->>>>>>> e5377da9
 
   # Video processing settings
   max_frames_after_preprocessing: 64
   max_frames: 16  # Maximum frames per trajectory
-<<<<<<< HEAD
-  resized_height: 128  # Height to resize images/videos to
-  resized_width: 128   # Width to resize images/videos to
-  load_embeddings: false
-
-  # Data generation settings
-  sample_type_ratio: [0, 1, 0]  # Ratio of preference, progress, and similarity samples
-  dataset_preference_ratio: 0.7  # Ratio of preferences from dataset vs generated
-  # Tunable strategy ratios for preference negative generation: [rewind, suboptimal_same_task, different_task, video_binned]
-  preference_strategy_ratio: [6, 1, 1, 0]
-  # Tunable strategy ratios for progress generation: [default, rewind_same_task, different_task]
-  progress_strategy_ratio: [1, 6, 1]
-  similarity_strategy_ratio: [1, 1] # rewind, suboptimal_same_task
-  shuffle: true
-  seed: 42
-
-  dataset_type: balanced_mixed
-  data_source_weights:
-    metaworld_train: 5
-    libero256_90: 1
-    libero_90_failure: 1
-=======
   resized_height: 196  # Height to resize images/videos to
   resized_width: 196   # Width to resize images/videos to
   load_embeddings: false
@@ -165,7 +98,6 @@
     oxe_droid: 1
     molmoact_dataset_household: 1
     molmoact_dataset_tabletop: 1
->>>>>>> e5377da9
 
   # Data loading settings
   dataloader_pin_memory: True
@@ -186,32 +118,12 @@
   progress_loss_type: ${loss.progress_loss_type}  # Type of progress loss: "l1", "l2", or "discrete"
   progress_discrete_bins: ${loss.progress_discrete_bins}  # Number of discrete bins for progress when using discrete loss
 
-<<<<<<< HEAD
-  # Video binned dataset parameters
-  num_bins: 10
-  progress_pred_type: "absolute" # "absolute" or "relative"
-
-
-=======
->>>>>>> e5377da9
 # =====================================================================================
 # Custom Evaluation Configuration
 # =====================================================================================
 custom_eval:
   # this section is for adding additional evals like policy ranking, confusion matrix, and alignment etc
   # during training 
-<<<<<<< HEAD
-  eval_types: ["policy_ranking", "confusion_matrix", "reward_alignment"]
-  # eval_types: ["reward_alignment", "policy_ranking"]
-  # eval_types: ["reward_alignment"]
-  policy_ranking: 
-    - ["aliangdw/metaworld", "metaworld_eval"]
-  confusion_matrix: 
-    - ["aliangdw/metaworld", "metaworld_eval"]
-  reward_alignment: 
-    - ["aliangdw/metaworld", "metaworld_train"]
-    - ["aliangdw/metaworld", "metaworld_eval"]
-=======
   # eval_types: ["policy_ranking", "confusion_matrix", "reward_alignment"]
   # eval_types: ["reward_alignment", "policy_ranking"]
   eval_types: ["reward_alignment"]
@@ -228,7 +140,6 @@
   reward_alignment_max_trajectories: 10  # Maximum number of trajectories to use for reward alignment evaluation. null = use all trajectories.
   custom_eval_random_seed: 42  # Random seed for custom eval samplers to ensure deterministic sampling across ranks.
   policy_ranking_max_tasks: 100  # Maximum number of tasks to use for policy ranking evaluation. null = use all tasks with multiple quality labels.
->>>>>>> e5377da9
 
 # =====================================================================================
 # Training Configuration
@@ -236,32 +147,16 @@
 training:  
   # Output and logging
   output_dir: "./logs"
-<<<<<<< HEAD
-  
-  # Training parameters
-  per_device_train_batch_size: 32
-=======
   overwrite_output_dir: false  # If true, overwrite output directory if it exists (works with accelerate/distributed training)
   
   # Training parameters
   per_device_train_batch_size: 16
->>>>>>> e5377da9
   gradient_accumulation_steps: 1
   learning_rate: 2e-5
   num_train_epochs: -1  # Number of epochs to train for
   save_strategy: "no"
   logging_steps: 1
   save_steps: 200
-<<<<<<< HEAD
-  max_steps: 5000  # -1 means no limit, use num_train_epochs instead
-  run_default_eval: false
-  
-  # Evaluation settings
-  evaluation_strategy: "steps"  # Options: "no", "steps", "epoch"
-  eval_steps: 100  
-  custom_eval_steps: 100  
-  per_device_eval_batch_size: 32  # Evaluation batch size per device
-=======
   max_steps: 20000  # -1 means no limit, use num_train_epochs instead
   run_default_eval: false
   # weight_decay: 0.1
@@ -273,7 +168,6 @@
   custom_eval_steps: 250
   # eval_epochs: 100  
   per_device_eval_batch_size: 16  # Evaluation batch size per device
->>>>>>> e5377da9
   do_eval: true  # Enable evaluation during training
   prediction_loss_only: true # Only compute loss for the prediction head
   dataloader_pin_memory: ${data.dataloader_pin_memory}
@@ -311,11 +205,6 @@
   predict_pref_progress: true
   predict_sim_progress: false
 
-<<<<<<< HEAD
-  # RFM specific settings
-  predict_pref_progress: false
-  predict_sim_progress: false
-=======
 # =====================================================================================
 # Loss Configuration
 # =====================================================================================
@@ -325,7 +214,6 @@
   predict_last_frame_progress: false  # If true, only compute progress loss for the last frame
   progress_loss_type: "l2"  # Options: "l1", "l2", or "discrete" (default: "l2")
   progress_discrete_bins: 10  # Number of discrete bins for progress when using discrete loss (default: 10)
->>>>>>> e5377da9
 
 # =====================================================================================
 # Logging and Output Configuration
@@ -333,21 +221,6 @@
 logging:
   save_model: true
   save_processor: true
-<<<<<<< HEAD
-  use_wandb: false
-  wandb_project: "rfm"
-  wandb_entity: clvr
-  wandb_run_name: "rfm"
-  
-  # SaveBestCallback configuration
-  save_best:
-    metric_names: ["custom_eval/p_rank_spearman_mw_eval", "custom_eval/rew_align_spearman_mw_eval"]  # List of metrics to monitor (will be averaged)
-    greater_is_better: [true, true]  # Whether higher values are better for each metric (must match metric_names length)
-    keep_top_k: 5  # Number of best checkpoints and uploads to keep
-    
-    # Hub upload configuration (optional)
-    upload_to_hub: true   # Whether to upload best models to HuggingFace Hub
-=======
   log_to: []
   wandb_project: "rfm"
   wandb_entity: clvr
@@ -366,6 +239,5 @@
     # Hub upload configuration (optional)
     upload_to_hub: false   # Whether to upload best models to HuggingFace Hub
     hub_save_every: 1000  # Frequency (in steps) to upload to Hub. null = upload every checkpoint. Local saves always happen regardless.
->>>>>>> e5377da9
     hub_token: null       # Set to your HF token or use HF_TOKEN environment variable
     hub_private: false    # Whether to make the uploaded model private
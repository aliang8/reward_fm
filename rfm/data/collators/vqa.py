#!/usr/bin/env python3
"""
VQA Batch collator for processing Sample objects through the processor and returning processed tensors.
This collator handles the conversion from PreferenceSample, SimilaritySample, and ProgressSample objects to processed tensors
for VQA-based reward modeling with different question types.
"""

import numpy as np
import torch

from .rfm_heads import RFMBatchCollator
from .utils import convert_frames_to_pil_images
from rfm.data.dataset_types import PreferenceSample, ProgressSample


class VQABatchCollator(RFMBatchCollator):
    """Batch collator that processes Sample objects through the processor for VQA-based reward modeling."""

    def __init__(self, training: bool = True, inference: bool = False, **kwargs):
        """
        Initialize the VQA batch collator.

        Args:
            inference: Whether to return the labels for the batch
            processor: HuggingFace processor for text and vision processing
            max_length: Maximum sequence length for text
            resized_height: Height to resize images/videos to (default: 128)
            resized_width: Width to resize images/videos to (default: 128)
        """
        self.training = training
        self.inference = inference
        super().__init__(**kwargs)

    def _process_preference_batch(self, preference_samples: list[PreferenceSample]) -> dict[str, torch.Tensor]:
        """Process a batch of preference samples with VQA-style question."""
        # Collect all messages for batch processing
        all_messages = []

        # Randomly decide whether chosen trajectory goes first or second
        preference_labels = np.random.randint(0, 2, len(preference_samples))

        for i, sample in enumerate(preference_samples):
            # Convert frames to appropriate format using stored shapes
            chosen_frames = convert_frames_to_pil_images(
                sample.chosen_trajectory.frames, sample.chosen_trajectory.frames_shape
            )
            rejected_frames = convert_frames_to_pil_images(
                sample.rejected_trajectory.frames, sample.rejected_trajectory.frames_shape
            )
            #prompt = f"Given these two trajectories for the task '{sample.chosen_trajectory.task}', evaluate which one better demonstrates successful completion of the task. Compare the trajectories and determine which is preferred."
            prompt = f"Given these two trajectories for the task '{sample.chosen_trajectory.task}', which one best corresponds to solving the task? Trajectory A or B? Format your answer enclosed by <ans> and </ans> tags. For example, if you prefer trajectory A, your answer should be <ans>A</ans>."

            # Prepare frames for conversation (handles multi-image vs video conversion)
            chosen_video_field, content_extras = self._prepare_frames_for_conversation(
                chosen_frames, prefix="tmp_chosen"
            )
            rejected_video_field, _ = self._prepare_frames_for_conversation(
                rejected_frames, prefix="tmp_rejected"
            )

            # Determine which trajectory is A and which is B based on preference label
            if preference_labels[i] == 1.0:
                # Chosen trajectory first: Trajectory A (chosen) + Trajectory B (rejected)
                traj_a_field = chosen_video_field
                traj_b_field = rejected_video_field
                answer = "A"
            else:
                # Chosen trajectory second: Trajectory A (rejected) + Trajectory B (chosen)
                traj_a_field = rejected_video_field
                traj_b_field = chosen_video_field
                answer = "B"

            # Build content list
            content_list = [
                {"type": "text", "text": prompt},
                {"type": "text", "text": "This is Trajectory A. "},
            ]
            self._add_vision_content_to_list(content_list, traj_a_field, content_extras)
            content_list.append({"type": "text", "text": "This is Trajectory B. "})
            self._add_vision_content_to_list(content_list, traj_b_field, content_extras)
            
            conversation = [
                {
                    "role": "user",
                    "content": content_list,
                },
            ]
            if not self.inference:
                conversation.append({"role": "assistant", "content": f"<ans>{answer}</ans>"})

            all_messages.append(conversation)

        batch_inputs = self._process_conversation(all_messages)
        if not self.inference:
            labels = batch_inputs["input_ids"].clone()

            # mask out the prompt - only train on assistant response
            assistant_id = self.processor.tokenizer.encode("assistant", add_special_tokens=False)[0]
            for i in range(len(labels)):
                # Find where assistant token appears
                assistant_positions = (labels[i] == assistant_id).nonzero(as_tuple=False)
                if len(assistant_positions) > 0:
                    # Mask everything up to and including the token after "assistant"
                    token_after_assistant = assistant_positions[0][0] + 1
                    labels[i][:token_after_assistant] = -100
                else:
                    # If assistant token not found, mask entire sequence (shouldn't happen in normal training)
                    labels[i][:] = -100

            batch_inputs["labels"] = labels

        # Use the dynamically generated preference labels based on trajectory order
        batch_inputs["preference_labels"] = torch.tensor(preference_labels, dtype=torch.float32)

        # Add preference metadata (includes all the misc fields like target_progress, masks, frames_shape, etc.)
        batch_inputs = self._add_preference_meta(batch_inputs, preference_samples)

        return batch_inputs

    def _process_progress_batch(self, progress_samples: list[ProgressSample]) -> dict[str, torch.Tensor]:
        """Process a batch of progress samples with VQA-style question."""
        # Collect all messages for batch processing
        all_messages = []

        for i, sample in enumerate(progress_samples):
            target_progress = sample.trajectory.target_progress

            # Convert frames to appropriate format using stored shapes
            frames = convert_frames_to_pil_images(sample.trajectory.frames, sample.trajectory.frames_shape)

<<<<<<< HEAD
            prompt = f"For the task '{sample.trajectory.task}', estimate the progress at each frame in the trajectory. Give a list of numbers between 0 and 1 where 0 means no progress and 1 means successful completion of the task. Format your answer as a python list enclosed by <ans> and </ans> tags. For example, if you think the progress at each frame is [0.0, 0.10, 0.31, 0.44], your answer should be: <ans>[0.0, 0.10, 0.31, 0.44]</ans>."
            if "Qwen" in self.base_model_id:
                content_extras = {
                    "resized_height": self.resized_height,
                    "resized_width": self.resized_width,
                }
            elif "SmolVLM" in self.base_model_id:
                # we need to write the frames to a temporary file
                tmp = Path(tempfile.gettempdir()) / f"tmp_progress.mp4"
                write_mp4(frames, tmp)
                frames = str(tmp)
                content_extras = {}
            else:
                content_extras = {}
=======
            prompt = f"For the task '{sample.trajectory.task}', estimate the progress at each frame in the trajectory. Give a list of numbers between 0 and 1 where 0 means no progress and 1 means successful completion of the task. Format your answer enclosed by <ans> and </ans> tags. For example, if you think the progress at each frame is [0.0, 0.1, 0.2, 0.3, 0.4, 0.5], your answer should be <ans>[0.0, 0.1, 0.2, 0.3, 0.4, 0.5]</ans>."
            
            # Prepare frames for conversation (handles multi-image vs video conversion)
            video_field, content_extras = self._prepare_frames_for_conversation(frames, prefix="tmp_progress")

            # Build content list
            content_list = [{"type": "text", "text": prompt}]
            self._add_vision_content_to_list(content_list, video_field, content_extras)
>>>>>>> ffef225b

            # Create conversation for progress evaluation
            conversation = [
                {
                    "role": "user",
                    "content": content_list,
                }
            ]
            # Add assistant response only if not in inference mode and target_progress exists
            if not self.inference and target_progress is not None:
                # Round target progress to 2 decimal places for the response
                target_progress_rounded = np.round(target_progress, 2)
                conversation.append({"role": "assistant", "content": f"<ans>{target_progress_rounded}</ans>"})

            all_messages.append(conversation)

        batch_inputs = self._process_conversation(all_messages)

        if not self.inference:
            labels = batch_inputs["input_ids"].clone()

            # mask out the prompt - only train on assistant response
            assistant_id = self.processor.tokenizer.encode("assistant", add_special_tokens=False)[0]
            for i in range(len(labels)):
                # Find where assistant token appears
                assistant_positions = (labels[i] == assistant_id).nonzero(as_tuple=False)
                if len(assistant_positions) > 0:
                    # Mask everything up to and including the token after "assistant"
                    token_after_assistant = assistant_positions[0][0] + 1
                    labels[i][:token_after_assistant] = -100
                else:
                    # If assistant token not found, mask entire sequence (shouldn't happen in normal training)
                    labels[i][:] = -100

            batch_inputs["labels"] = labels

        # Add progress metadata (includes all the misc fields like target_progress, masks, frames_shape, etc.)
        # Only call if target_progress exists (matches RFM batch collator behavior)
        if progress_samples[0].trajectory.target_progress is not None:
            batch_inputs = self._add_progress_meta(batch_inputs, progress_samples)
        
        # Add resample_attempts (always added, like RFM batch collator)
        batch_inputs["resample_attempts"] = [sample.resample_attempts for sample in progress_samples]

        return batch_inputs<|MERGE_RESOLUTION|>--- conflicted
+++ resolved
@@ -128,23 +128,7 @@
             # Convert frames to appropriate format using stored shapes
             frames = convert_frames_to_pil_images(sample.trajectory.frames, sample.trajectory.frames_shape)
 
-<<<<<<< HEAD
             prompt = f"For the task '{sample.trajectory.task}', estimate the progress at each frame in the trajectory. Give a list of numbers between 0 and 1 where 0 means no progress and 1 means successful completion of the task. Format your answer as a python list enclosed by <ans> and </ans> tags. For example, if you think the progress at each frame is [0.0, 0.10, 0.31, 0.44], your answer should be: <ans>[0.0, 0.10, 0.31, 0.44]</ans>."
-            if "Qwen" in self.base_model_id:
-                content_extras = {
-                    "resized_height": self.resized_height,
-                    "resized_width": self.resized_width,
-                }
-            elif "SmolVLM" in self.base_model_id:
-                # we need to write the frames to a temporary file
-                tmp = Path(tempfile.gettempdir()) / f"tmp_progress.mp4"
-                write_mp4(frames, tmp)
-                frames = str(tmp)
-                content_extras = {}
-            else:
-                content_extras = {}
-=======
-            prompt = f"For the task '{sample.trajectory.task}', estimate the progress at each frame in the trajectory. Give a list of numbers between 0 and 1 where 0 means no progress and 1 means successful completion of the task. Format your answer enclosed by <ans> and </ans> tags. For example, if you think the progress at each frame is [0.0, 0.1, 0.2, 0.3, 0.4, 0.5], your answer should be <ans>[0.0, 0.1, 0.2, 0.3, 0.4, 0.5]</ans>."
             
             # Prepare frames for conversation (handles multi-image vs video conversion)
             video_field, content_extras = self._prepare_frames_for_conversation(frames, prefix="tmp_progress")
@@ -152,7 +136,6 @@
             # Build content list
             content_list = [{"type": "text", "text": prompt}]
             self._add_vision_content_to_list(content_list, video_field, content_extras)
->>>>>>> ffef225b
 
             # Create conversation for progress evaluation
             conversation = [

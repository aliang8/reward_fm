#!/usr/bin/env python3
"""
DataGenerator class for producing batches of data for RFM model training with three prediction heads:
1. Preference prediction: Predict whether o^1 or o^2 are preferred
2. Progress prediction: Predict progress for a single trajectory  
3. Comparative scoring: Rank o^1 and o^2 against a reference trajectory o^ref

The generator allows controlling the ratio between different prediction types.
"""

import random
import numpy as np
from typing import List, Dict, Tuple, Optional, Iterator, Union
from datasets import load_from_disk
from sentence_transformers import SentenceTransformer
import shutil
import os
from pathlib import Path
import torch
from rfm.data.batch_collator import BaseSample, PreferenceSample, SimilaritySample, BatchCollator
from datasets import concatenate_datasets
from rfm.utils.logging import rank_0_print
from datasets import Dataset
import json
from rfm.utils.logging import timer

class DataGenerator:
    """Data generator for producing batches of prediction data with controlled ratios."""
    
    def __init__(self, config, is_evaluation=False):
        """Initialize DataGenerator with configuration."""
        self.config = config
        self.is_evaluation = is_evaluation
        
        # Choose datasets based on whether this is for evaluation or training
        if is_evaluation and config.data.eval_datasets:
            self.datasets = config.data.eval_datasets
            self.subsets = config.data.eval_subsets
        else:
            self.datasets = config.data.train_datasets
            self.subsets = config.data.train_subsets
            
        self.force_reprocess = config.data.force_reprocess
        
        # Initialize dataset and index mappings
        self.dataset = None
        self.robot_trajectories = []
        self.human_trajectories = []
        self.optimal_by_task = {}
        self.suboptimal_by_task = {}
        self.quality_indices = {}
        self.task_indices = {}
        self.source_indices = {}
        
        # Legacy attributes for compatibility
        self.preferences = []
        self.preference_ratio = config.data.preference_ratio
        self.similarity_ratio = config.data.similarity_ratio
        self.dataset_preference_ratio = config.data.dataset_preference_ratio
        
        # Load trajectory dataset
        self._load_trajectory_dataset()
        
        # Initialize preference and similarity datasets
        self._load_preference_dataset()
        self._load_similarity_dataset()
        
        rank_0_print(f"DataGenerator initialized with {len(self.dataset)} total trajectories")
        rank_0_print(f"  Robot trajectories: {len(self.robot_trajectories)}")
        rank_0_print(f"  Human trajectories: {len(self.human_trajectories)}")
        rank_0_print(f"  Tasks: {len(self.task_indices)}")
        rank_0_print(f"  Quality labels: {len(self.quality_indices)}")
        rank_0_print(f"  Data sources: {len(self.source_indices)}")
    
    def _load_trajectory_dataset(self):
        """Load trajectory dataset using preprocessed index-based cache."""
        if self.is_evaluation:
            cache_dir = f"./processed_datasets/eval_cache"
            cache_type = "evaluation"
        else:
            cache_dir = f"./processed_datasets/train_cache"
            cache_type = "training"
        
        # Check if preprocessed cache exists
        if os.path.exists(cache_dir) and not self.force_reprocess:
            rank_0_print(f"Found preprocessed {cache_type} cache at {cache_dir}, loading...")
            try:
                self._load_preprocessed_cache(cache_dir, is_training=not self.is_evaluation)
                rank_0_print(f"Successfully loaded preprocessed {cache_type} cache with {len(self.dataset)} trajectory indices")
            except Exception as e:
                rank_0_print(f"Failed to load preprocessed {cache_type} cache: {e}, will reprocess datasets")
                # Remove corrupted cache
                shutil.rmtree(cache_dir, ignore_errors=True)
                raise RuntimeError(
                    f"{cache_type.capitalize()} dataset preprocessing required. Please run:\n"
                    "python preprocess_datasets.py\n"
                    "This will create the necessary index-based cache for efficient data loading."
                )
        else:
            # If no cache exists, we need to run the preprocessor first
            rank_0_print(f"No preprocessed {cache_type} cache found. Please run preprocess_datasets.py first to create the cache.")
            raise RuntimeError(
                f"{cache_type.capitalize()} dataset preprocessing required. Please run:\n"
                "python preprocess_datasets.py\n"
                "This will create the necessary index-based cache for efficient data loading."
            )
    
    def _load_preprocessed_cache(self, cache_dir: str, is_training: bool = True):
        """Load the preprocessed cache with index mappings."""
        # Load the processed dataset
        dataset_cache_dir = os.path.join(cache_dir, "processed_dataset")
        self.dataset = Dataset.load_from_disk(dataset_cache_dir)

        # Load index mappings
        mappings_file = os.path.join(cache_dir, "index_mappings.json")
        with open(mappings_file, 'r') as f:
            index_mappings = json.load(f)
        
        # Store the index mappings for fast access
        self.robot_trajectories = index_mappings['robot_trajectories']
        self.human_trajectories = index_mappings['human_trajectories']
        self.optimal_by_task = index_mappings['optimal_by_task']
        self.suboptimal_by_task = index_mappings['suboptimal_by_task']
        self.quality_indices = index_mappings['quality_indices']
        self.task_indices = index_mappings['task_indices']
        self.source_indices = index_mappings['source_indices']
        
        dataset_type = "training" if is_training else "evaluation"
        rank_0_print(f"Loaded {len(self.dataset)} trajectory indices from preprocessed {dataset_type} cache")
    
    def _load_frames_from_npz(self, npz_filepath: str) -> np.ndarray:
        """Load frames on-demand from npz file.
        
        Args:
            npz_filepath: Path to the .npz file containing frames
            
        Returns:
            numpy array with shape (T, H, W, C) containing the video frames
        """
        if not npz_filepath or not os.path.exists(npz_filepath):
            raise ValueError(f"NPZ file not found: {npz_filepath}")
        
        try:
            # Load frames from npz file
            with np.load(npz_filepath) as data:
                frames = data['frames']
                # Verify the data structure
                if 'shape' in data:
                    expected_shape = tuple(data['shape'])
                    if frames.shape != expected_shape:
                        rank_0_print(f"Warning: Loaded frames shape {frames.shape} doesn't match expected {expected_shape}")
                
                return frames
        except Exception as e:
            rank_0_print(f"Error loading frames from {npz_filepath}: {e}")
            raise RuntimeError(f"Failed to load frames from {npz_filepath}: {e}")
    
    def _get_trajectory_frames(self, trajectory_idx: int) -> np.ndarray:
        """Get frames for a trajectory by index, loading from npz if needed.
        
        Args:
            trajectory_idx: Index of the trajectory in the dataset
            
        Returns:
            numpy array with shape (T, H, W, C) containing the video frames
        """
        trajectory = self.dataset[trajectory_idx]
        npz_filepath = trajectory.get('frames')
        
        if not npz_filepath:
            raise ValueError(f"No frames path found for trajectory {trajectory_idx}")
        
        return self._load_frames_from_npz(npz_filepath)
    
    def _get_batch_frames(self, trajectory_indices: List[int]) -> List[np.ndarray]:
        """Get frames for multiple trajectories efficiently.
        
        Args:
            trajectory_indices: List of trajectory indices to load
            
        Returns:
            List of numpy arrays with shapes (T, H, W, C) for each trajectory
        """
        frames_list = []
        for idx in trajectory_indices:
            try:
                frames = self._get_trajectory_frames(idx)
                frames_list.append(frames)
            except Exception as e:
                rank_0_print(f"Warning: Failed to load frames for trajectory {idx}: {e}")
                # Return empty frames as fallback
                frames_list.append(np.array([]))
        
        return frames_list
    
    def _create_rewind_trajectory(self, original_traj: Dict) -> Dict:
        """Create a suboptimal trajectory by rewinding the original trajectory."""
        # Load frames from npz file
        frames_data = self._load_frames_from_npz(original_traj['frames'])
        
        # Get the number of frames
        if hasattr(frames_data, 'shape'):
            num_frames = frames_data.shape[0]  # Use shape[0] for numpy array
        else:
            num_frames = len(frames_data)
        
        if num_frames < 4:
            # If trajectory is too short, just return the original
            return original_traj
        
        # Randomly select start and end points for the forward segment
        start_idx = random.randint(0, num_frames // 2)
        end_idx = random.randint(num_frames // 2, num_frames)
        
        # Ensure minimum segment length
        while end_idx - start_idx < 3:
            start_idx = random.randint(0, num_frames // 2)
            end_idx = random.randint(num_frames // 2, num_frames)
        
        # Extract forward segment
        forward_frames = frames_data[start_idx:end_idx]
        # Progress should be relative to original trajectory, not just the segment
        forward_progress = [(start_idx + i + 1) / num_frames for i in range(end_idx - start_idx)]
        
        # Create rewind segment (reverse the forward segment)
        selected_end_point = random.randint(2, len(forward_frames) - 1)
        reverse_frames = forward_frames[::-1][1:selected_end_point]
        # Reverse progress should also be relative to original trajectory
        # Calculate progress for the reversed frames in the correct order
        reverse_progress = [(end_idx - 1 - i) / num_frames for i in range(len(reverse_frames))]
        
        # Combine forward and reverse segments
        if isinstance(forward_frames, np.ndarray):
            # If frames are numpy arrays, use concatenate
            combined_frames = np.concatenate([forward_frames, reverse_frames], axis=0)
        else:
            # If frames are lists, use regular concatenation
            combined_frames = forward_frames + reverse_frames

        combined_progress = forward_progress + reverse_progress
        
        # Create new trajectory with rewind frames
        rewind_traj = original_traj.copy()
        rewind_traj['frames'] = combined_frames
        rewind_traj['frames_shape'] = combined_frames.shape  # Store shape for the rewind trajectory
        rewind_traj['id'] = f"{original_traj['id']}_rewind_{random.randint(1000, 9999)}"
        rewind_traj['quality_label'] = 'suboptimal'  # Mark as suboptimal
        rewind_traj['metadata'] = rewind_traj.get('metadata', {}).copy()
        rewind_traj['metadata']['rewind_generated'] = True
        rewind_traj['metadata']['original_traj_id'] = original_traj['id']
        rewind_traj['metadata']['rewind_progress'] = combined_progress
        
        return rewind_traj
    
    def _create_preference_sample_from_dataset(self) -> PreferenceSample:
        """Create a preference sample from the loaded preference dataset."""
        if not self.preferences:
            raise ValueError("No preferences loaded from dataset")
        
        # For now, return a simple preference sample
        # This can be enhanced later when we have actual preference data
        preference = random.choice(self.preferences)
        
        # This is a placeholder - would need to be implemented based on actual preference data structure
        raise NotImplementedError("Preference sample creation from dataset not yet implemented")
    
    def _load_preference_dataset(self):
        """Load the preference dataset from disk or hub if provided."""
        self.preferences = []
        
<<<<<<< HEAD
        if not self.preference_dataset_path:
            rank_0_print("No preference dataset provided, will use random sampling for preferences")
            return
        
        rank_0_print(f"Loading preference dataset from: {self.preference_dataset_path}")
        
        # Load preference dataset using helper method
        preference_dataset = self._load_dataset_from_path(
            self.preference_dataset_path, 
            self.preference_dataset_subset
        )
        
        # Convert to Preference objects
        for item in preference_dataset:
            from dataset_types import Preference
            preference = Preference(
                traj_id=item['traj_id'],
                chosen_id=item['chosen_id'],
                rejected_id=item['rejected_id']
            )
            self.preferences.append(preference)
        
        rank_0_print(f"Loaded {len(self.preferences)} preference pairs from subset '{self.preference_dataset_subset}'")
        
    def _load_dataset_from_path(self, dataset_path: str, subset: str = None):
        """Helper method to load a dataset from path (local or hub)."""

        if '/' in dataset_path and not os.path.exists(dataset_path):
            # Check for cached processed dataset first
            cache_dir = f"./processed_datasets/{dataset_path.replace('/', '_')}_{self.max_frames}frames"
            if os.path.exists(cache_dir) and not self.force_reprocess:
                rank_0_print(f"Found cached processed dataset at {cache_dir}, loading...")
                ds = load_from_disk(cache_dir)
                return ds
            elif self.force_reprocess and os.path.exists(cache_dir):
                rank_0_print(f"Force reprocessing enabled. Removing cached dataset at {cache_dir}...")
                shutil.rmtree(cache_dir)
                rank_0_print(f"Removed cached dataset. Will reprocess and save to {cache_dir}")
            
            # Load from HuggingFace Hub
            from datasets import load_dataset, Video, Features
            rank_0_print(f"Loading from HuggingFace Hub: {dataset_path}")

            dataset_name = dataset_path.split("/")[-1]

            def patch_path(old_path):
                # Use local dataset path instead of hardcoded Docker path
                root_dir = os.path.join(os.getcwd(), "rfm_dataset", dataset_name)
                return os.path.join(root_dir, old_path)       # e.g., "./videos/trajectory_0000.mp4"
            
            ds = load_dataset(dataset_path, name=subset, split="train")
            ds = ds.map(lambda x: {"frames_path": patch_path(x["frames"])})
            ds = ds.cast_column("frames_path", Video(decode=True))
            # Only select a small subset for debugging
            # if self.debug:
            #     ds = ds.select(range(5))
            #     rank_0_print("  Debug mode: Using only first 5 samples")
            return ds

        else:
            # Load from local disk
            if os.path.isdir(dataset_path):
                # It's a directory, load the specific subset
                dataset = load_from_disk(dataset_path)
                if subset:
                    return dataset[subset]
                else:
                    return dataset
            else:
                # It's a file, load directly
                return load_from_disk(dataset_path)
    
    def _group_trajectories_by_task(self):
        """Group trajectories by task name for efficient sampling."""
        self.task_groups = {}
        for traj in self.trajectories:
            task_name = traj['task']
            if task_name not in self.task_groups:
                self.task_groups[task_name] = []
            self.task_groups[task_name].append(traj)
        
        rank_0_print(f"Grouped trajectories into {len(self.task_groups)} tasks")
        
        # Create trajectory ID mapping for quick lookup
        self.traj_id_to_traj = {traj['id']: traj for traj in self.trajectories}
    
    def _preprocess_trajectory_categories(self):
        """Preprocess trajectories into categories for efficient sampling."""
        
        # Categorize by robot vs human
        self.robot_trajectories = [traj for traj in self.trajectories if traj.get('is_robot', True)]
        self.human_trajectories = [traj for traj in self.trajectories if not traj.get('is_robot', True)]
        
        # Categorize by quality labels but keep legacy names (optimal == successful)
        def is_success(traj: Dict) -> bool:
            return str(traj.get('quality_label', 'successful')).lower() == 'successful'
        def is_suboptimal(traj: Dict) -> bool:
            return str(traj.get('quality_label', '')).lower() == 'suboptimal'

        self.optimal_trajectories = [traj for traj in self.trajectories if is_success(traj)]
        self.suboptimal_trajectories = [traj for traj in self.trajectories if is_suboptimal(traj)]
        
        # Categorize by task (legacy naming)
        self.optimal_by_task = {}
        self.suboptimal_by_task = {}
        for task_name, task_trajectories in self.task_groups.items():
            self.optimal_by_task[task_name] = [traj for traj in task_trajectories if is_success(traj)]
            self.suboptimal_by_task[task_name] = [traj for traj in task_trajectories if is_suboptimal(traj)]
        
        # Categorize by data source
        self.trajectories_by_source = {}
        for traj in self.trajectories:
            source = traj.get('data_source', 'unknown')
            if source not in self.trajectories_by_source:
                self.trajectories_by_source[source] = []
            self.trajectories_by_source[source].append(traj)
        
        rank_0_print(f"Preprocessed trajectory categories:")
        rank_0_print(f"  Robot trajectories: {len(self.robot_trajectories)}")
        rank_0_print(f"  Human trajectories: {len(self.human_trajectories)}")
        rank_0_print(f"  Optimal trajectories: {len(self.optimal_trajectories)}")
        rank_0_print(f"  Suboptimal trajectories: {len(self.suboptimal_trajectories)}")
        rank_0_print(f"  Data sources: {list(self.trajectories_by_source.keys())}")
    
    def get_optimal_trajectories_by_task(self, task_name: str) -> List[Dict]:
        """Get optimal trajectories for a specific task."""
        return self.optimal_by_task.get(task_name, [])
    
    def get_suboptimal_trajectories_by_task(self, task_name: str) -> List[Dict]:
        """Get suboptimal trajectories for a specific task."""
        return self.suboptimal_by_task.get(task_name, [])
    
    def get_trajectories_by_source(self, source: str) -> List[Dict]:
        """Get trajectories from a specific data source."""
        return self.trajectories_by_source.get(source, [])
    
    def get_robot_trajectories(self) -> List[Dict]:
        """Get all robot trajectories."""
        return self.robot_trajectories
    
    def get_human_trajectories(self) -> List[Dict]:
        """Get all human trajectories."""
        return self.human_trajectories
    
    def get_optimal_trajectories(self) -> List[Dict]:
        """Get all optimal trajectories."""
        return self.optimal_trajectories
=======
        # For now, we'll use empty preferences since the config structure has changed
        # This can be updated later if needed
        rank_0_print("No preference dataset provided, will use random sampling for preferences")
        return
>>>>>>> cacd020a
    
    def _load_similarity_dataset(self):
        """Load the similarity dataset if provided."""
        # For now, we'll use empty similarity dataset
        # This can be updated later if needed
        rank_0_print("No similarity dataset provided, will use random sampling for similarities")
        return
    
    def _create_preference_sample(self) -> PreferenceSample:
        """Create a preference prediction sample: chosen vs rejected where chosen is preferred.
        
        This method implements three different strategies for generating negative trajectories
        to create diverse and robust preference learning data:
        
        **Strategy 1: Rewind Same Task (33%)**
        - Creates a suboptimal trajectory by rewinding the optimal trajectory
        - Same task, different trajectory ID
        - Good for learning task-specific failure modes and temporal dynamics
        
        **Strategy 2: Suboptimal/Failure Same Task (33%)**
        - Uses existing suboptimal/failure trajectories from the same task
        - Same task, different trajectory ID
        - Good for learning from real failure examples and task-specific suboptimal patterns
        
        **Strategy 3: Different Task (33%)**
        - Uses trajectories from completely different tasks
        - Different task, can be optimal or suboptimal
        - Good for learning cross-task generalization and what makes trajectories "good" 
          across different contexts
        
        The strategies are chosen with equal probability to ensure balanced learning
        across different types of negative examples. This helps the model learn robust
        preference patterns that generalize well across tasks and scenarios.
        
        Returns:
            PreferenceSample: A preference sample with chosen (optimal) vs rejected 
            (negative) trajectories and associated metadata
        """
        
        with timer("create_preference_sample", verbose=False):
            if random.random() < self.dataset_preference_ratio and self.preferences:
                # Use preference trajectories from dataset
                return self._create_preference_sample_from_dataset()
            else:
                return self._create_preference_sample_with_strategies()
        
    def _create_preference_sample_with_strategies(self) -> PreferenceSample:
        """Create a preference prediction sample using various negative generation strategies.
        
        Implements three strategies for generating negative trajectories to create diverse
        preference learning data. Each strategy is chosen with equal probability (33% each).
        """
        
        # Use preprocessed optimal trajectories from index maps
        if not self.optimal_by_task:
            raise ValueError("No optimal trajectories found for preference generation")
        
        # Get a random task and optimal trajectory from it
        task_name = random.choice(list(self.optimal_by_task.keys()))
        optimal_idx = random.choice(self.optimal_by_task[task_name])
        optimal_traj = self.dataset[optimal_idx]

        # Choose negative generation strategy (equal probability for three strategies)
        strategy = random.random()
        
        if strategy < 0.33:
            # Strategy 1: Use rewind-generated suboptimal trajectory from same task
            negative_traj = self._create_rewind_trajectory(optimal_traj)
            strategy_used = "rewind_same_task"
        elif strategy < 0.66:
            # Strategy 2: Use random suboptimal trajectory from same task
            same_task_suboptimal_indices = self.suboptimal_by_task.get(task_name, [])
            same_task_suboptimal = [
                self.dataset[idx] for idx in same_task_suboptimal_indices 
                if self.dataset[idx]['id'] != optimal_traj['id']
            ]
            if same_task_suboptimal:
                negative_traj = random.choice(same_task_suboptimal)
                strategy_used = "suboptimal_same_task"
            else:
                # Fall back to rewind if no same-task suboptimal trajectories
                negative_traj = self._create_rewind_trajectory(optimal_traj)
                strategy_used = "rewind_same_task_fallback"
        else:
            # Strategy 3: Use trajectory from different task (can be optimal or suboptimal)
            other_tasks = [task for task in self.optimal_by_task.keys() if task != optimal_traj['task']]
            if other_tasks:
                other_task = random.choice(other_tasks)
                # Get random index from other task and access dataset directly
                other_task_indices = self.optimal_by_task[other_task]
                if other_task_indices:
                    other_idx = random.choice(other_task_indices)
                    other_traj = self.dataset[other_idx]
                    # Check if it's not the same trajectory
                    if other_traj['id'] != optimal_traj['id']:
                        negative_traj = other_traj
                        strategy_used = "different_task"
                    else:
                        # Fall back to rewind if same trajectory
                        negative_traj = self._create_rewind_trajectory(optimal_traj)
                        strategy_used = "rewind_same_task_fallback"
                else:
                    # Fall back to rewind if no other trajectories available
                    negative_traj = self._create_rewind_trajectory(optimal_traj)
                    strategy_used = "rewind_same_task_fallback"
            else:
                # Fall back to rewind if only one task available
                negative_traj = self._create_rewind_trajectory(optimal_traj)
                strategy_used = "rewind_same_task_fallback"
        
        # Get frames from npz files
        optimal_frames = self._get_trajectory_frames(optimal_idx)
        
        # Handle negative trajectory frames - could be from dataset (npz) or rewind-generated (numpy)
        if isinstance(negative_traj, dict) and 'frames' in negative_traj:
            if isinstance(negative_traj['frames'], str) and negative_traj['frames'].endswith('.npz'):
                # Regular trajectory with npz path
                negative_frames = self._load_frames_from_npz(negative_traj['frames'])
            elif isinstance(negative_traj['frames'], np.ndarray):
                # Rewind trajectory with numpy array
                negative_frames = negative_traj['frames']
            else:
                raise ValueError(f"Unexpected frames format in negative trajectory: {type(negative_traj['frames'])}")
        else:
            raise ValueError(f"Invalid negative trajectory format: {type(negative_traj)}")
        
        # Calculate target progress for both trajectories
        target_progress_A = self._calculate_target_progress(optimal_traj, optimal_frames)
        target_progress_B = self._calculate_target_progress(negative_traj, negative_frames)
        
        # Get frame shapes
        optimal_frames_shape = optimal_traj.get('frames_shape')
        if isinstance(optimal_frames_shape, list):
            optimal_frames_shape = tuple(optimal_frames_shape)
        
        negative_frames_shape = negative_traj.get('frames_shape')
        if isinstance(negative_frames_shape, list):
            negative_frames_shape = tuple(negative_frames_shape)
    
        # Create preference sample structure
        sample = PreferenceSample(
            # Core HF dataset fields (from optimal trajectory)
            id=optimal_traj['id'],
            task=optimal_traj['task'],
            lang_vector=optimal_traj['lang_vector'],
            data_source=optimal_traj['data_source'],
            frames=np.array(optimal_traj['frames']),
            frames_shape=optimal_frames_shape,
            quality_label=optimal_traj.get('quality_label', 'successful'),
            is_robot=optimal_traj['is_robot'],
            metadata=optimal_traj.get('metadata', {}).copy() if optimal_traj.get('metadata') else {},
            # Preference-specific fields - using chosen/rejected naming
            chosen_frames=optimal_frames,
            rejected_frames=negative_frames,
            chosen_frames_shape=optimal_frames_shape,
            rejected_frames_shape=negative_frames_shape,
            preferred_trajectory="chosen",  # chosen is the optimal trajectory
            chosen_id=optimal_traj['id'],
            rejected_id=negative_traj['id'],
            # Rejected trajectory fields
            rejected_task=negative_traj['task'],
            rejected_lang_vector=negative_traj['lang_vector'],
            rejected_data_source=negative_traj['data_source'],
            rejected_quality_label=negative_traj.get('quality_label'),
            rejected_is_robot=negative_traj['is_robot'],
            # Progress fields
            target_progress_A=target_progress_A,
            target_progress_B=target_progress_B,
            sample_type=strategy_used
        )    
        return sample
    
    def _calculate_target_progress(self, trajectory: Dict, frames: np.ndarray = None) -> List[float]:
        """Calculate target progress values for a trajectory."""
        
        # Check if this is a rewind trajectory (has rewind progress in metadata)
        if (trajectory.get('metadata') and 
            trajectory['metadata'].get('rewind_generated') and 
            trajectory['metadata'].get('rewind_progress')):
            # Use the rewind progress that was calculated during rewind generation
            return trajectory['metadata']['rewind_progress']
        
        # If frames not provided, get them from trajectory
        if frames is None:
            frames = self._load_frames_from_npz(trajectory['frames'])
        
        # Calculate number of frames
        if hasattr(frames, 'shape'):
            num_frames = frames.shape[0]  # Use shape[0] for numpy array
        else:
            num_frames = len(frames)
        
        # For optimal trajectories, use linear progress (0.0 to 1.0)
        if num_frames == 1:
            # Single frame: complete progress (end of trajectory)
            return [1.0]
        else:
            # Multiple frames: linear progression from 0.0 to 1.0
            return [i / (num_frames - 1) for i in range(num_frames)]
    
    def _create_similarity_sample(self) -> SimilaritySample:
        """Create a similarity scoring sample: o^1 and o^2 ranked against o^ref.
        
        Two modes (50/50 split):
        1. Rewind mode: o^1 is rewound from same task, o^2 is from different task
        2. Optimal/Suboptimal mode: o^1 is optimal/suboptimal from same task, o^2 varies
        """
        
        # Randomly choose between rewind mode and optimal/suboptimal mode
        use_rewind_mode = random.choice([True, False])
        
        if use_rewind_mode:
            return self._create_rewind_similarity_sample()
        else:
            return self._create_optimal_similarity_sample()
    
    def _create_rewind_similarity_sample(self) -> SimilaritySample:
        """Create similarity sample using rewind logic.
        
        Rules:
        - traj_sim is rewound trajectory from same task as o^ref (different trajectory)
        - traj_diff MUST be from different task
        - traj_sim is preferred over traj_diff relative to o^ref
        
        Minimal requirements:
        - At least 2 trajectories in reference task (for o^ref and traj_sim rewind)
        - At least 2 tasks (for traj_diff from different task)
        """
        
        # Get available tasks
        task_names = list(self.optimal_by_task.keys())
        
        # Check minimal requirements
        if len(task_names) < 2:
            raise ValueError(f"Rewind similarity sample requires at least 2 tasks, but only {len(task_names)} available")
        
        # Select reference task
        task_ref = random.choice(task_names)
        ref_task_indices = self.optimal_by_task[task_ref]
        
        # Check minimal requirements for reference task
        if len(ref_task_indices) < 2:
            raise ValueError(f"Task '{task_ref}' has only {len(ref_task_indices)} trajectory(ies). "
                           f"Need at least 2 trajectories in reference task for rewind similarity sample.")
        
        # Select reference trajectory
        ref_idx = random.choice(ref_task_indices)
        ref_traj = self.dataset[ref_idx]
        
        # traj_sim is a rewound trajectory from same task (different from ref)
        available_sim_indices = [idx for idx in ref_task_indices if idx != ref_idx]
        if not available_sim_indices:
            raise ValueError(f"Cannot create rewound traj_sim: no trajectories available in task '{task_ref}' "
                           f"different from reference trajectory {ref_traj['id']}")
        sim_idx = random.choice(available_sim_indices)
        traj_sim = self.dataset[sim_idx]
        
        # traj_diff MUST be from different task
        other_task = random.choice([t for t in task_names if t != task_ref])
        other_task_indices = self.optimal_by_task[other_task]
        if not other_task_indices:
            raise ValueError(f"Task '{other_task}' has no trajectories available for traj_diff")
        diff_idx = random.choice(other_task_indices)
        traj_diff = self.dataset[diff_idx]
        
        # Final validation
        self._validate_similarity_trajectories(ref_traj, traj_sim, traj_diff)
        
        # Deserialize frames and create sample
        return self._build_similarity_sample(ref_traj, traj_sim, traj_diff, is_rewind=True, strategy_used="rewind_same_task")
    
    def _create_optimal_similarity_sample(self) -> SimilaritySample:
        """Create similarity sample using optimal/suboptimal logic.
        
        Rules:
        - traj_sim is always from the same task as o^ref (different trajectory)
        - traj_sim is always preferred over traj_diff relative to o^ref
        - If traj_sim is suboptimal, then traj_diff must be from a different task
        - If traj_sim is optimal, then traj_diff can be suboptimal from the same task or from a different task
        
        Minimal requirements:
        - At least 2 trajectories in the reference task (for o^ref and traj_sim)
        - At least 1 other trajectory available for traj_diff (same or different task)
        """
        
        # Get available tasks
        task_names = list(self.optimal_by_task.keys())
        
        # Select reference task
        task_ref = random.choice(task_names)
        
        # Get optimal and all trajectories from reference task
        ref_optimal_indices = self.optimal_by_task[task_ref]
        ref_all_indices = self.optimal_by_task[task_ref] + self.suboptimal_by_task.get(task_ref, [])
        
        # Check minimal requirements for reference task
        if len(ref_all_indices) < 2:
            raise ValueError(f"Task '{task_ref}' has only {len(ref_all_indices)} trajectory(ies). "
                           f"Need at least 2 trajectories in reference task for optimal similarity sample.")
        
        if not ref_optimal_indices:
            # Fall back to all trajectories if no optimal ones
            ref_optimal_indices = ref_all_indices
        
        # Select reference trajectory (can be optimal or suboptimal)
        ref_idx = random.choice(ref_all_indices)
        ref_traj = self.dataset[ref_idx]
        
        # Decide if traj_sim should be optimal or suboptimal
        use_optimal_sim = random.choice([True, False])
        
        if use_optimal_sim and ref_optimal_indices:
            traj_sim, traj_diff = self._select_optimal_sim_trajectories(
                task_ref, task_names, ref_traj, ref_optimal_indices, ref_all_indices
            )
        else:
            traj_sim, traj_diff = self._select_suboptimal_sim_trajectories(
                task_ref, task_names, ref_traj, ref_optimal_indices, ref_all_indices
            )
        
        # Final validation
        self._validate_similarity_trajectories(ref_traj, traj_sim, traj_diff)
        
        # Deserialize frames and create sample
        return self._build_similarity_sample(ref_traj, traj_sim, traj_diff, is_rewind=False, strategy_used="optimal_same_task")
    
    def _select_optimal_sim_trajectories(self, task_ref, task_names, ref_traj, ref_optimal_indices, ref_all_indices):
        """Select trajectories when traj_sim should be optimal."""
        # traj_sim is optimal from the same task as ref (must be different trajectory)
        available_sim_indices = [idx for idx in ref_optimal_indices if self.dataset[idx]['id'] != ref_traj['id']]
        if not available_sim_indices:
            raise ValueError(f"Cannot create optimal traj_sim: no optimal trajectories available in task '{task_ref}' "
                           f"different from reference trajectory {ref_traj['id']}")
        sim_idx = random.choice(available_sim_indices)
        traj_sim = self.dataset[sim_idx]
        
        # traj_diff can be suboptimal from same task OR from different task
        if len(task_names) > 1 and random.choice([True, False]):
            # Choose traj_diff from different task
            other_task = random.choice([t for t in task_names if t != task_ref])
            other_task_indices = self.optimal_by_task[other_task]
            if not other_task_indices:
                raise ValueError(f"Task '{other_task}' has no trajectories available for traj_diff")
            diff_idx = random.choice(other_task_indices)
            traj_diff = self.dataset[diff_idx]
        else:
            # Choose traj_diff as suboptimal from same task
            ref_suboptimal_indices = [idx for idx in ref_all_indices 
                                    if idx not in ref_optimal_indices 
                                    and self.dataset[idx]['id'] not in [ref_traj['id'], traj_sim['id']]]
            if not ref_suboptimal_indices:
                # Try any trajectory from same task that's different from ref and traj_sim
                available_same_task_indices = [idx for idx in ref_all_indices 
                                            if self.dataset[idx]['id'] not in [ref_traj['id'], traj_sim['id']]]
                if not available_same_task_indices:
                    # Must use different task
                    if len(task_names) < 2:
                        raise ValueError(f"Cannot create traj_diff: only one task available and no trajectories "
                                       f"in task '{task_ref}' different from ref {ref_traj['id']} and traj_sim {traj_sim['id']}")
                    other_task = random.choice([t for t in task_names if t != task_ref])
                    other_task_indices = self.optimal_by_task[other_task]
                    if not other_task_indices:
                        raise ValueError(f"Task '{other_task}' has no trajectories available for traj_diff")
                    diff_idx = random.choice(other_task_indices)
                    traj_diff = self.dataset[diff_idx]
                else:
                    diff_idx = random.choice(available_same_task_indices)
                    traj_diff = self.dataset[diff_idx]
            else:
                diff_idx = random.choice(ref_suboptimal_indices)
                traj_diff = self.dataset[diff_idx]
        
        return traj_sim, traj_diff
    
    def _select_suboptimal_sim_trajectories(self, task_ref, task_names, ref_traj, ref_optimal_indices, ref_all_indices):
        """Select trajectories when traj_sim should be suboptimal."""
        # traj_sim is suboptimal from the same task as ref (must be different trajectory)
        ref_suboptimal_indices = [idx for idx in ref_all_indices 
                                     if idx not in ref_optimal_indices 
                                     and self.dataset[idx]['id'] != ref_traj['id']]
        if not ref_suboptimal_indices:
            # Fallback to any trajectory from same task different from ref
            available_same_task_indices = [idx for idx in ref_all_indices if self.dataset[idx]['id'] != ref_traj['id']]
            if not available_same_task_indices:
                raise ValueError(f"Cannot create traj_sim: no trajectories available in task '{task_ref}' "
                               f"different from reference trajectory {ref_traj['id']}")
            sim_idx = random.choice(available_same_task_indices)
            traj_sim = self.dataset[sim_idx]
        else:
            sim_idx = random.choice(ref_suboptimal_indices)
            traj_sim = self.dataset[sim_idx]
        
        # traj_diff MUST be from different task (since traj_sim is suboptimal)
        if len(task_names) < 2:
            raise ValueError(f"Cannot create traj_diff: traj_sim is suboptimal so traj_diff must be from different task, "
                           f"but only one task '{task_ref}' is available")
        
        other_task = random.choice([t for t in task_names if t != task_ref])
        other_task_indices = self.optimal_by_task[other_task]
        if not other_task_indices:
            raise ValueError(f"Task '{other_task}' has no trajectories available for traj_diff")
        diff_idx = random.choice(other_task_indices)
        traj_diff = self.dataset[diff_idx]
        
        return traj_sim, traj_diff
    
    def _validate_similarity_trajectories(self, ref_traj, traj_sim, traj_diff):
        """Validate that all trajectories have unique IDs."""
        if traj_sim['id'] == ref_traj['id']:
            raise ValueError(f"traj_sim and o^ref have the same trajectory ID: {traj_sim['id']}")
        
        if traj_diff['id'] == ref_traj['id']:
            raise ValueError(f"traj_diff and o^ref have the same trajectory ID: {traj_diff['id']}")
        
        if traj_sim['id'] == traj_diff['id']:
            raise ValueError(f"traj_sim and traj_diff have the same trajectory ID: {traj_sim['id']}")
    
    def _build_similarity_sample(self, ref_traj, traj_sim, traj_diff, is_rewind=False, strategy_used=None):
        """Build the final similarity sample from trajectories."""
        # Get frames from npz files
        ref_frames = self._load_frames_from_npz(ref_traj['frames'])
        traj_sim_frames = self._load_frames_from_npz(traj_sim['frames'])
        traj_diff_frames = self._load_frames_from_npz(traj_diff['frames'])
        
        # Calculate target progress for all trajectories
        target_progress_A = self._calculate_target_progress(traj_sim, traj_sim_frames)
        target_progress_B = self._calculate_target_progress(traj_diff, traj_diff_frames)
        target_progress_ref = self._calculate_target_progress(ref_traj, ref_frames)

        # Get frame shapes and convert to tuples if needed
        ref_frames_shape = ref_traj.get('frames_shape')
        if isinstance(ref_frames_shape, list):
            ref_frames_shape = tuple(ref_frames_shape)
        
        traj_sim_frames_shape = traj_sim.get('frames_shape')
        if isinstance(traj_sim_frames_shape, list):
            traj_sim_frames_shape = tuple(traj_sim_frames_shape)
        
        traj_diff_frames_shape = traj_diff.get('frames_shape')
        if isinstance(traj_diff_frames_shape, list):
            traj_diff_frames_shape = tuple(traj_diff_frames_shape)
        
        # Create similarity sample structure
        sample = SimilaritySample(
            # Core HF dataset fields (from ref_traj)
            id=ref_traj['id'],
            task=ref_traj['task'],
            lang_vector=ref_traj['lang_vector'],
            data_source=ref_traj['data_source'],
            frames=np.array(ref_traj['frames']),
            frames_shape=ref_frames_shape,
            quality_label=ref_traj.get('quality_label', 'successful'),
            is_robot=ref_traj['is_robot'],
            metadata=ref_traj.get('metadata'),
            # Similarity-specific fields - using traj_sim/traj_diff naming
            reference_frames=np.array(ref_traj['frames']),  # o^ref
            traj_sim_frames=np.array(traj_sim['frames']),   # Similar trajectory
            traj_diff_frames=np.array(traj_diff['frames']), # Different trajectory
            reference_frames_shape=ref_frames_shape,
            traj_sim_frames_shape=traj_sim_frames_shape,
            traj_diff_frames_shape=traj_diff_frames_shape,
            task_ref=ref_traj['task'],
            task_sim=traj_sim['task'],
            task_diff=traj_diff['task'],
            ref_trajectory_id=ref_traj['id'],
            traj_sim_id=traj_sim['id'],
            traj_diff_id=traj_diff['id'],
            # Similar trajectory fields
            traj_sim_task=traj_sim['task'],
            traj_sim_lang_vector=traj_sim['lang_vector'],
            traj_sim_data_source=traj_sim['data_source'],
            traj_sim_quality_label=traj_sim.get('quality_label'),
            traj_sim_is_robot=traj_sim['is_robot'],
            # Different trajectory fields
            traj_diff_task=traj_diff['task'],
            traj_diff_lang_vector=traj_diff['lang_vector'],
            traj_diff_data_source=traj_diff['data_source'],
            traj_diff_quality_label=traj_diff.get('quality_label'),
            traj_diff_is_robot=traj_diff['is_robot'],
            # Progress fields
            target_progress_A=target_progress_A,
            target_progress_B=target_progress_B,
            target_progress_ref=target_progress_ref,
            sample_type=strategy_used
        )
        
        return sample
    


# Infinite dataset that generates samples on-demand
class InfiniteDataGeneratorDataset:
    """Infinite dataset that generates samples on-demand with controlled ratios."""
    
    def __init__(self, data_generator: DataGenerator, max_samples: int = 1000000):
        """
        Initialize the infinite dataset.
        
        Args:
            data_generator: DataGenerator instance to use for generating samples
            max_samples: Maximum number of samples to generate (for len() method)
        """
        self.data_generator = data_generator
        self.max_samples = max_samples
        self.current_idx = 0
    
    def __len__(self):
        """Return the maximum number of samples."""
        return self.max_samples
    
    def __getitem__(self, idx):
        """Generate a sample on-demand based on the configured ratios."""
        # Determine which type of sample to generate based on ratios
        rand_val = random.random()
        
        if rand_val < self.data_generator.preference_ratio:
            # Generate preference sample
            return self.data_generator._create_preference_sample()
        else:
            # Generate similarity sample
            return self.data_generator._create_similarity_sample()


def test():
    """Test the BatchCollator with generated samples."""
    from transformers import AutoProcessor
    
    # Create a mock config for testing
    from dataclasses import dataclass
    from typing import List
    
    @dataclass
    class MockDataConfig:
        train_datasets: List[str] = None
        train_subsets: List[str] = None
        eval_datasets: List[str] = None
        eval_subsets: List[str] = None
        preference_ratio: float = 1.0
        similarity_ratio: float = 0.0
        dataset_preference_ratio: float = 0.7
        shuffle: bool = True
        seed: int = 42
        num_proc: int = 4
        max_frames: int = 32
        force_reprocess: bool = False
        dataloader_pin_memory: bool = False
        dataloader_num_workers: int = 0
    
    @dataclass
    class MockConfig:
        data: MockDataConfig = None
        debug: bool = False
    
    # Create mock config
    mock_data_config = MockDataConfig(
        train_datasets=["abraranwar/libero_rfm"],
        train_subsets=["libero_10"],
        preference_ratio=1.0,
        similarity_ratio=0.0,
        shuffle=True,
        seed=42,
        num_proc=4,
        max_frames=32,
        force_reprocess=False
    )
    
    mock_config = MockConfig(data=mock_data_config, debug=False)
    
    # Create data generator with mock config
    generator = DataGenerator(config=mock_config)
    
    # Test the infinite dataset
    rank_0_print("Testing InfiniteDataGeneratorDataset...")
    infinite_dataset = InfiniteDataGeneratorDataset(generator, max_samples=10)
    
    preference_count = 0
    similarity_count = 0
    
    for i in range(10):
        sample = infinite_dataset[i]
        if sample.prediction_type == "preference":
            preference_count += 1
        else:
            similarity_count += 1
        rank_0_print(f"Sample {i}: {sample.prediction_type}")
    
    rank_0_print(f"Generated {preference_count} preference samples and {similarity_count} similarity samples")
    rank_0_print(f"Expected ratio: {generator.preference_ratio:.1f} preference, {generator.similarity_ratio:.1f} similarity")
    
    # Test the batch collator with infinite dataset
    rank_0_print("\nTesting batch collator with infinite dataset...")
    
    processor = AutoProcessor.from_pretrained("Qwen/Qwen2.5-VL-3B-Instruct")
    batch_collator = BatchCollator(processor, max_length=1024)
    
    # Generate a batch from the infinite dataset
    batch = []
    for i in range(10):  # Generate 4 samples
        sample = infinite_dataset[i]
        batch.append(sample)
    
    processed_batch = batch_collator(batch)
    for key, value in processed_batch.items():
        rank_0_print(key)
        if key == "preference_inputs":
            for key2, value2 in value.items():
                if key2 != "prediction_type":
                    rank_0_print(f"{key2} {value2.shape}")
        elif key == "similarity_inputs":
            for key2, value2 in value.items():
                if key2 != "prediction_type":
                    rank_0_print(f"{key2} {value2.shape}")

    # Do a quick forward pass on RFMModel
    from transformers import Qwen2_5_VLModel, AutoProcessor
    from rfm.models.rfm import RFMModel
    
    # Load base model and create RFMModel
    base_model = Qwen2_5_VLModel.from_pretrained("Qwen/Qwen2.5-VL-3B-Instruct")
    
    # Add RFM special tokens if they don't exist
    special_tokens = ["<|split_token|>", "<|reward_token|>", "<|pref_token|>"]
    for token in special_tokens:
        if token not in processor.tokenizer.get_vocab():
            processor.tokenizer.add_special_tokens({"additional_special_tokens": [token]})
            rank_0_print(f"Added special token: {token}")
    
    # Resize token embeddings if new tokens were added
    if len(processor.tokenizer) != base_model.config.vocab_size:
        base_model.resize_token_embeddings(len(processor.tokenizer))
        rank_0_print(f"Resized token embeddings to {len(processor.tokenizer)}")
    
    rfm_model = RFMModel(config=base_model.config, processor=processor)
    rfm_model.model.load_state_dict(base_model.state_dict())
    
    # Check if CUDA is available
    # device = "cuda" if torch.cuda.is_available() else "cpu"
    device = "cpu"
    rfm_model = rfm_model.to(device)
    inputs = processed_batch["preference_inputs"]

    import ipdb; ipdb.set_trace()
    # Debug video grid dimensions in test
    rank_0_print(f"TEST DEBUG: video_grid_thw shape: {inputs.get('video_grid_thw').shape if inputs.get('video_grid_thw') is not None else None}")
    rank_0_print(f"TEST DEBUG: pixel_values_videos shape: {inputs.get('pixel_values_videos').shape if inputs.get('pixel_values_videos') is not None else None}")
    rank_0_print(f"TEST DEBUG: second_per_grid_ts shape: {inputs.get('second_per_grid_ts').shape if inputs.get('second_per_grid_ts') is not None else None}")

    outputs = rfm_model(
        input_ids=inputs["input_ids"].to(device),
        attention_mask=inputs["attention_mask"].to(device),
        # pixel_values=inputs.get("pixel_values").to(device),
        pixel_values_videos=inputs.get("pixel_values_videos").to(device),
        # image_grid_thw=inputs.get("image_grid_thw").to(device),
        video_grid_thw=inputs.get("video_grid_thw").to(device),
        second_per_grid_ts=inputs.get("second_per_grid_ts").to(device),
        prediction_type="preference",  # Test preference prediction
    )

    rank_0_print("RFM model output structure:")
    rank_0_print(f"  logits: {outputs.shape if outputs is not None else None}")
    rank_0_print(f"  output type: {type(outputs)}")


if __name__ == "__main__":
    test() <|MERGE_RESOLUTION|>--- conflicted
+++ resolved
@@ -268,160 +268,10 @@
         """Load the preference dataset from disk or hub if provided."""
         self.preferences = []
         
-<<<<<<< HEAD
-        if not self.preference_dataset_path:
-            rank_0_print("No preference dataset provided, will use random sampling for preferences")
-            return
-        
-        rank_0_print(f"Loading preference dataset from: {self.preference_dataset_path}")
-        
-        # Load preference dataset using helper method
-        preference_dataset = self._load_dataset_from_path(
-            self.preference_dataset_path, 
-            self.preference_dataset_subset
-        )
-        
-        # Convert to Preference objects
-        for item in preference_dataset:
-            from dataset_types import Preference
-            preference = Preference(
-                traj_id=item['traj_id'],
-                chosen_id=item['chosen_id'],
-                rejected_id=item['rejected_id']
-            )
-            self.preferences.append(preference)
-        
-        rank_0_print(f"Loaded {len(self.preferences)} preference pairs from subset '{self.preference_dataset_subset}'")
-        
-    def _load_dataset_from_path(self, dataset_path: str, subset: str = None):
-        """Helper method to load a dataset from path (local or hub)."""
-
-        if '/' in dataset_path and not os.path.exists(dataset_path):
-            # Check for cached processed dataset first
-            cache_dir = f"./processed_datasets/{dataset_path.replace('/', '_')}_{self.max_frames}frames"
-            if os.path.exists(cache_dir) and not self.force_reprocess:
-                rank_0_print(f"Found cached processed dataset at {cache_dir}, loading...")
-                ds = load_from_disk(cache_dir)
-                return ds
-            elif self.force_reprocess and os.path.exists(cache_dir):
-                rank_0_print(f"Force reprocessing enabled. Removing cached dataset at {cache_dir}...")
-                shutil.rmtree(cache_dir)
-                rank_0_print(f"Removed cached dataset. Will reprocess and save to {cache_dir}")
-            
-            # Load from HuggingFace Hub
-            from datasets import load_dataset, Video, Features
-            rank_0_print(f"Loading from HuggingFace Hub: {dataset_path}")
-
-            dataset_name = dataset_path.split("/")[-1]
-
-            def patch_path(old_path):
-                # Use local dataset path instead of hardcoded Docker path
-                root_dir = os.path.join(os.getcwd(), "rfm_dataset", dataset_name)
-                return os.path.join(root_dir, old_path)       # e.g., "./videos/trajectory_0000.mp4"
-            
-            ds = load_dataset(dataset_path, name=subset, split="train")
-            ds = ds.map(lambda x: {"frames_path": patch_path(x["frames"])})
-            ds = ds.cast_column("frames_path", Video(decode=True))
-            # Only select a small subset for debugging
-            # if self.debug:
-            #     ds = ds.select(range(5))
-            #     rank_0_print("  Debug mode: Using only first 5 samples")
-            return ds
-
-        else:
-            # Load from local disk
-            if os.path.isdir(dataset_path):
-                # It's a directory, load the specific subset
-                dataset = load_from_disk(dataset_path)
-                if subset:
-                    return dataset[subset]
-                else:
-                    return dataset
-            else:
-                # It's a file, load directly
-                return load_from_disk(dataset_path)
-    
-    def _group_trajectories_by_task(self):
-        """Group trajectories by task name for efficient sampling."""
-        self.task_groups = {}
-        for traj in self.trajectories:
-            task_name = traj['task']
-            if task_name not in self.task_groups:
-                self.task_groups[task_name] = []
-            self.task_groups[task_name].append(traj)
-        
-        rank_0_print(f"Grouped trajectories into {len(self.task_groups)} tasks")
-        
-        # Create trajectory ID mapping for quick lookup
-        self.traj_id_to_traj = {traj['id']: traj for traj in self.trajectories}
-    
-    def _preprocess_trajectory_categories(self):
-        """Preprocess trajectories into categories for efficient sampling."""
-        
-        # Categorize by robot vs human
-        self.robot_trajectories = [traj for traj in self.trajectories if traj.get('is_robot', True)]
-        self.human_trajectories = [traj for traj in self.trajectories if not traj.get('is_robot', True)]
-        
-        # Categorize by quality labels but keep legacy names (optimal == successful)
-        def is_success(traj: Dict) -> bool:
-            return str(traj.get('quality_label', 'successful')).lower() == 'successful'
-        def is_suboptimal(traj: Dict) -> bool:
-            return str(traj.get('quality_label', '')).lower() == 'suboptimal'
-
-        self.optimal_trajectories = [traj for traj in self.trajectories if is_success(traj)]
-        self.suboptimal_trajectories = [traj for traj in self.trajectories if is_suboptimal(traj)]
-        
-        # Categorize by task (legacy naming)
-        self.optimal_by_task = {}
-        self.suboptimal_by_task = {}
-        for task_name, task_trajectories in self.task_groups.items():
-            self.optimal_by_task[task_name] = [traj for traj in task_trajectories if is_success(traj)]
-            self.suboptimal_by_task[task_name] = [traj for traj in task_trajectories if is_suboptimal(traj)]
-        
-        # Categorize by data source
-        self.trajectories_by_source = {}
-        for traj in self.trajectories:
-            source = traj.get('data_source', 'unknown')
-            if source not in self.trajectories_by_source:
-                self.trajectories_by_source[source] = []
-            self.trajectories_by_source[source].append(traj)
-        
-        rank_0_print(f"Preprocessed trajectory categories:")
-        rank_0_print(f"  Robot trajectories: {len(self.robot_trajectories)}")
-        rank_0_print(f"  Human trajectories: {len(self.human_trajectories)}")
-        rank_0_print(f"  Optimal trajectories: {len(self.optimal_trajectories)}")
-        rank_0_print(f"  Suboptimal trajectories: {len(self.suboptimal_trajectories)}")
-        rank_0_print(f"  Data sources: {list(self.trajectories_by_source.keys())}")
-    
-    def get_optimal_trajectories_by_task(self, task_name: str) -> List[Dict]:
-        """Get optimal trajectories for a specific task."""
-        return self.optimal_by_task.get(task_name, [])
-    
-    def get_suboptimal_trajectories_by_task(self, task_name: str) -> List[Dict]:
-        """Get suboptimal trajectories for a specific task."""
-        return self.suboptimal_by_task.get(task_name, [])
-    
-    def get_trajectories_by_source(self, source: str) -> List[Dict]:
-        """Get trajectories from a specific data source."""
-        return self.trajectories_by_source.get(source, [])
-    
-    def get_robot_trajectories(self) -> List[Dict]:
-        """Get all robot trajectories."""
-        return self.robot_trajectories
-    
-    def get_human_trajectories(self) -> List[Dict]:
-        """Get all human trajectories."""
-        return self.human_trajectories
-    
-    def get_optimal_trajectories(self) -> List[Dict]:
-        """Get all optimal trajectories."""
-        return self.optimal_trajectories
-=======
         # For now, we'll use empty preferences since the config structure has changed
         # This can be updated later if needed
         rank_0_print("No preference dataset provided, will use random sampling for preferences")
         return
->>>>>>> cacd020a
     
     def _load_similarity_dataset(self):
         """Load the similarity dataset if provided."""
@@ -615,12 +465,7 @@
             num_frames = len(frames)
         
         # For optimal trajectories, use linear progress (0.0 to 1.0)
-        if num_frames == 1:
-            # Single frame: complete progress (end of trajectory)
-            return [1.0]
-        else:
-            # Multiple frames: linear progression from 0.0 to 1.0
-            return [i / (num_frames - 1) for i in range(num_frames)]
+        return [i / (num_frames - 1) for i in range(num_frames)]
     
     def _create_similarity_sample(self) -> SimilaritySample:
         """Create a similarity scoring sample: o^1 and o^2 ranked against o^ref.

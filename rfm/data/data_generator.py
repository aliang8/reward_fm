--- conflicted
+++ resolved
@@ -185,49 +185,9 @@
             return np.array([])
         
         # Stack frames into tensor and convert to numpy
-<<<<<<< HEAD
-        # Handle different frame structures from VideoDecoder
-        try:
-            # Try the original structure first: frame["data"]
-            frames_tensor = torch.stack([frame["data"] for frame in all_frames])
-        except (KeyError, IndexError) as e:
-            # If that fails, frames might be direct tensors
-            try:
-                frames_tensor = torch.stack(all_frames)
-            except Exception as e2:
-                # If still fails, try to handle as numpy arrays
-                try:
-                    frames_list = []
-                    for frame in all_frames:
-                        if isinstance(frame, dict):
-                            # Try different possible keys
-                            if "data" in frame:
-                                frames_list.append(torch.from_numpy(frame["data"]) if isinstance(frame["data"], np.ndarray) else frame["data"])
-                            elif "image" in frame:
-                                frames_list.append(torch.from_numpy(frame["image"]) if isinstance(frame["image"], np.ndarray) else frame["image"])
-                            else:
-                                # Use the first tensor/array value in the dict
-                                for v in frame.values():
-                                    if isinstance(v, (torch.Tensor, np.ndarray)):
-                                        frames_list.append(torch.from_numpy(v) if isinstance(v, np.ndarray) else v)
-                                        break
-                        else:
-                            # Frame is directly a tensor or array
-                            frames_list.append(torch.from_numpy(frame) if isinstance(frame, np.ndarray) else frame)
-                    frames_tensor = torch.stack(frames_list)
-                except Exception as e3:
-                    print(f"Error processing video frames: {e3}")
-                    print(f"Frame structure: {type(all_frames[0]) if all_frames else 'No frames'}")
-                    if all_frames:
-                        print(f"First frame keys: {list(all_frames[0].keys()) if isinstance(all_frames[0], dict) else 'Not a dict'}")
-                        print(f"First frame shape: {all_frames[0].shape if hasattr(all_frames[0], 'shape') else 'No shape'}")
-                    return np.array([])
-        
-=======
         # Each frame["data"] should be HxWxC, stacking gives TxHxWxC
         # frames_tensor = torch.stack([frame["data"] for frame in all_frames])
         frames_tensor = torch.stack(all_frames)
->>>>>>> b0436f20
         frames_array = frames_tensor.numpy()
         
         # Ensure we have the correct shape: (T, H, W, C)
@@ -470,16 +430,9 @@
             dataset_name = dataset_path.split("/")[-1]
 
             def patch_path(old_path):
-<<<<<<< HEAD
                 # Use local dataset path instead of hardcoded Docker path
                 root_dir = os.path.join(os.getcwd(), "rfm_dataset", dataset_name)
                 return os.path.join(root_dir, old_path)       # e.g., "./videos/trajectory_0000.mp4"
-=======
-                # RFM_DATASET_PATH is set in the environment variable
-                root_dir = f"{os.environ.get('RFM_DATASET_PATH')}/{dataset_name}"
-                # root_dir = f"/workspace/vlm_reward_model/rfm_dataset/{dataset_name}"
-                return f"{root_dir}/{old_path}"       # e.g., "./videos/trajectory_0000.mp4"
->>>>>>> b0436f20
             
             ds = load_dataset(dataset_path, name=subset, split="train")
             ds = ds.map(lambda x: {"frames_path": patch_path(x["frames"])})
@@ -758,7 +711,12 @@
             num_frames = len(frames)
         
         # For optimal trajectories, use linear progress (0.0 to 1.0)
-        return [i / (num_frames - 1) for i in range(num_frames)]
+        if num_frames == 1:
+            # Single frame: complete progress (end of trajectory)
+            return [1.0]
+        else:
+            # Multiple frames: linear progression from 0.0 to 1.0
+            return [i / (num_frames - 1) for i in range(num_frames)]
     
     def _create_similarity_sample(self) -> SimilaritySample:
         """Create a similarity scoring sample: o^1 and o^2 ranked against o^ref.

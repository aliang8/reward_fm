#!/usr/bin/env python3
"""
Data generator for reward alignment evaluation.

This generator creates subsequence samples from trajectories for progress prediction evaluation.
For each trajectory, it creates multiple subsequences (0:2, 0:4, 0:6, etc.) and formats them
as PreferenceSample objects that can be evaluated by the model.
"""

from rfm.data.batch_collator import PreferenceSample, Trajectory
from rfm.data.vqa_batch_collator import ProgressSample
from rfm.utils.logging import rank_0_print
from typing import Dict, List, Optional, Union
from rfm.data.generators.base import BaseDataGenerator
from tqdm import tqdm
import numpy as np
import random


class RewardAlignmentGenerator(BaseDataGenerator):
    """
    Data generator that creates subsequence samples for reward alignment evaluation.

    For each trajectory, creates subsequences of frames (0:2, 0:4, 0:6, etc.)
    and formats them as PreferenceSample objects for evaluation.
    """

    def __init__(
<<<<<<< HEAD
        self, config, is_evaluation=False, verbose=True, max_trajectories: Optional[int] = None, frame_step: int = 2, progress_sample_ratio: float = 0.0
=======
        self, config, is_evaluation=False, verbose=True, frame_step: int = 2
>>>>>>> 48037a22
    ):
        super().__init__(config, is_evaluation, verbose=verbose)

        self.max_trajectories = config.max_trajectories
        self.frame_step = frame_step
        self.progress_sample_ratio = progress_sample_ratio
        self.sample_indices = self._generate_all_sample_indices()
        self.current_idx = 0

        rank_0_print(
            f"Generated {len(self.sample_indices)} reward alignment sample indices from {min(len(self.robot_trajectories), self.max_trajectories) if self.max_trajectories else len(self.robot_trajectories)} trajectories"
        )

    def _generate_all_sample_indices(self) -> List[Dict]:
        """Generate all possible subsequence sample indices (not the actual samples)."""
        sample_indices = []

        # Limit number of trajectories if specified
        trajectories_to_process = self.robot_trajectories
        if self.max_trajectories is not None:
            trajectories_to_process = self.robot_trajectories[: self.max_trajectories]

        print(f"Generating subsequence samples for {len(trajectories_to_process)} trajectories")

        for traj_idx in tqdm(trajectories_to_process, desc="Generating subsequence indices"):
            traj = self.dataset[traj_idx]

            # Get trajectory length from frames
            frames_path = traj.get("frames")
            if not frames_path:
                continue

            # Get frames and determine number of frames
            frames = self._get_trajectory_frames(traj_idx)
            if frames is None or len(frames) < self.frame_step:
                continue
            num_frames = len(frames)

            # Create subsequence indices: 0:2, 0:4, 0:6, etc.
            for end_idx in range(self.frame_step, num_frames + 1, self.frame_step):
                sample_indices.append({"traj_idx": traj_idx, "end_idx": end_idx, "num_frames": num_frames})

        return sample_indices

    def _generate_sample_from_indices(self, sample_idx_info: Dict) -> Union[PreferenceSample, ProgressSample]:
        """Generate a single subsequence sample from stored indices."""
        traj_idx = sample_idx_info["traj_idx"]
        end_idx = sample_idx_info["end_idx"]
        num_frames = sample_idx_info["num_frames"]

        # Get the original trajectory
        original_traj = self.dataset[traj_idx]

        # Get frames and create subsequence
        frames = self._get_trajectory_frames(traj_idx)
        if frames is None or len(frames) == 0:
            return None

        # Create subsequence frames
        subsequence_frames = frames[:end_idx]

        # Get max_frames from config
        max_frames = self.config.max_frames

        # Uniform subsample to max_frames
        subsequence_frames, _ = self._linspace_subsample_frames(subsequence_frames, max_frames)

        # Use the existing helper function to pad/subsample frames
        padded_frames, _ = self._pad_trajectory_to_max_frames(subsequence_frames, [0], max_frames)

        # Ground truth progress: linear from 0 to 1
        gt_progress = end_idx / num_frames

        # Create metadata for the subsequence
        metadata = {
            "subsequence_end": end_idx,
            "ground_truth_progress": gt_progress,
            "data_gen_strategy": "reward_alignment",
        }

        # Create trajectory for the subsequence
        subsequence_trajectory = Trajectory(
            id=original_traj["id"],
            task=original_traj["task"],
            frames=padded_frames,
            frames_shape=padded_frames.shape,
            data_source=original_traj["data_source"],
            lang_vector=original_traj["lang_vector"],
            is_robot=original_traj["is_robot"],
            quality_label=original_traj["quality_label"],
            data_gen_strategy="reward_alignment",
            target_progress=[gt_progress],
            metadata=metadata,
        )

        # Create a dummy "rejected" trajectory (same as chosen for this analysis)
        # We only care about the progress prediction, not preference
        rejected_trajectory = Trajectory(
            id=original_traj["id"],
            task=original_traj["task"],
            frames=padded_frames,
            frames_shape=padded_frames.shape,
            data_source=original_traj["data_source"],
            lang_vector=original_traj["lang_vector"],
            is_robot=original_traj["is_robot"],
            quality_label=original_traj["quality_label"],
            data_gen_strategy="reward_alignment",
            target_progress=[gt_progress],
            metadata=metadata,
        )

        if random.random() < self.progress_sample_ratio:
            sample = ProgressSample(
                trajectory=subsequence_trajectory, sample_type="progress"
            )
        else:
            sample = PreferenceSample(
                chosen_trajectory=subsequence_trajectory, rejected_trajectory=rejected_trajectory, sample_type="preference"
            )

        return sample

    def __iter__(self):
        self.current_idx = 0
        return self

    def __next__(self):
        """Get the next sample by generating it from stored indices."""
        if self.current_idx >= len(self.sample_indices):
            raise StopIteration

        # Get the sample indices for this sample
        sample_idx_info = self.sample_indices[self.current_idx]

        # Generate the actual sample on-demand
        sample = self._generate_sample_from_indices(sample_idx_info)

        # Skip invalid samples
        while sample is None and self.current_idx < len(self.sample_indices):
            self.current_idx += 1
            if self.current_idx >= len(self.sample_indices):
                raise StopIteration

            sample_idx_info = self.sample_indices[self.current_idx]
            sample = self._generate_sample_from_indices(sample_idx_info)

        if sample is None:
            raise StopIteration

        self.current_idx += 1
        return sample

    def __len__(self):
        return len(self.sample_indices)

    def __getitem__(self, idx):
        return self.__next__()<|MERGE_RESOLUTION|>--- conflicted
+++ resolved
@@ -26,11 +26,7 @@
     """
 
     def __init__(
-<<<<<<< HEAD
         self, config, is_evaluation=False, verbose=True, max_trajectories: Optional[int] = None, frame_step: int = 2, progress_sample_ratio: float = 0.0
-=======
-        self, config, is_evaluation=False, verbose=True, frame_step: int = 2
->>>>>>> 48037a22
     ):
         super().__init__(config, is_evaluation, verbose=verbose)
 

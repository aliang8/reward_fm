--- conflicted
+++ resolved
@@ -1,10 +1,6 @@
 from .rewind_transformer import ReWiNDTransformer, ReWINDTransformerConfig
 from .rfm import RFM
 from .rfm_vqa import RFMVQA
-<<<<<<< HEAD
-
-__all__ = ["RFM", "RFMVQA", "ReWiNDTransformer", "ReWINDTransformerConfig"]
-=======
 from .rewind_transformer_scale import ReWiNDScaleTransformer, ReWINDScaleTransformerConfig
 
 __all__ = [
@@ -14,5 +10,4 @@
     "ReWINDTransformerConfig",
     "ReWiNDScaleTransformer",
     "ReWINDScaleTransformerConfig",
-]
->>>>>>> e5377da9
+]
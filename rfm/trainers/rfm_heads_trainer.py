import collections
<<<<<<< HEAD

import numpy as np
import torch
import torch.nn.functional as F
from tqdm import tqdm
from transformers import Trainer
import matplotlib.pyplot as plt

import copy
import wandb
from rfm.utils.distributed import is_rank_0, rank_0_print
from rfm.utils.timer import _timer
from rfm.utils.metrics import compute_spearman_correlation
from rfm.utils.setup_utils import setup_dataset, setup_batch_collator
from torch.utils.data import DataLoader
from rfm.data.datasets.name_mapping import DS_SHORT_NAME_MAPPING
from evals.compile_results import compute_eval_metrics
from rfm.data.datasets.helpers import load_frames_from_npz
import torch.distributed as dist
=======
import copy
import json
import os
import random
from typing import Dict, List, Tuple, Optional, Any

import matplotlib.animation as animation
import matplotlib.pyplot as plt
import numpy as np
import torch
import torch.distributed as dist
import torch.nn.functional as F
from sklearn.metrics import average_precision_score
from torch.utils.data import DataLoader
from tqdm import tqdm
from transformers import Trainer

from rfm.data.datasets.helpers import load_frames_from_npz
from rfm.data.datasets.name_mapping import DS_SHORT_NAME_MAPPING
from rfm.evals.compile_results import compute_eval_metrics
from rfm.evals.eval_metrics_utils import compute_pearson, compute_spearman
from rfm.models.utils import ModelOutput
from rfm.utils.distributed import banner, get_rank, is_rank_0, log_fsdp_diagnostics
from rfm.utils.logger import Logger, get_logger, log_memory_usage
from rfm.utils.metrics import compute_spearman_correlation
from rfm.utils.setup_utils import setup_batch_collator, setup_custom_eval_dataset
from rfm.utils.tensor_utils import t2n
from rfm.utils.timer import _timer
from rfm.utils.video_utils import create_policy_ranking_grid

logger = get_logger()
>>>>>>> e5377da9


def seed_worker(worker_id):
    """Set random seed for dataloader workers."""
    import random

    worker_seed = torch.initial_seed() % 2**32
    np.random.seed(worker_seed)
    random.seed(worker_seed)


<<<<<<< HEAD
def reduce_metrics_with_accelerate(metrics: dict, accelerator, aggregate_method="sum"):
=======
def reduce_metrics_with_accelerate(metrics: Dict[str, Any], accelerator, aggregate_method="sum"):
>>>>>>> e5377da9
    """
    Reduce multiple scalar metrics using Accelerate's built-in methods.
    Handles cases where different processes have different metric keys.
    metrics: dict of {name: float or tensor}
    Returns dict with averaged metrics across all ranks.
    """
    if not metrics:
        return metrics

<<<<<<< HEAD
    try:
        # Step 1: Gather all metric keys from all processes
        local_keys = list(metrics.keys())
        all_keys_gathered = accelerator.gather_for_metrics(local_keys)

        # Step 2: Create union of all keys across all processes
        all_unique_keys = set()
        for keys_from_process in all_keys_gathered:
            if isinstance(keys_from_process, list):
                all_unique_keys.update(keys_from_process)
            else:
                # Handle single key case
                all_unique_keys.add(keys_from_process)

        all_unique_keys = sorted(all_unique_keys)

        # Step 3: Create synchronized metrics dict with 0.0 for missing keys
        synchronized_metrics = {}
        for key in all_unique_keys:
            if key in metrics:
                synchronized_metrics[key] = metrics[key]
            else:
                # This process doesn't have this metric, use 0.0
                synchronized_metrics[key] = 0.0

        # Step 4: Now reduce all metrics (all processes have same keys)
        result_metrics = {}

        for key, value in synchronized_metrics.items():
            try:
                # Convert to tensor on accelerator device
                if torch.is_tensor(value):
                    tensor_val = value.to(accelerator.device, dtype=torch.float32)
                else:
                    tensor_val = torch.tensor(float(value), dtype=torch.float32, device=accelerator.device)

                # Check for NaN values before reduction
                if torch.isnan(tensor_val).any():
                    rank_0_print(f"Warning: NaN detected in metric '{key}', using 0.0")
                    tensor_val = torch.tensor(0.0, dtype=torch.float32, device=accelerator.device)

                # Check for infinity values
                if torch.isinf(tensor_val).any():
                    rank_0_print(f"Warning: Infinity detected in metric '{key}', using 0.0")
                    tensor_val = torch.tensor(0.0, dtype=torch.float32, device=accelerator.device)

                # Use accelerator's reduce method - all processes participate
                reduced_val = accelerator.reduce(tensor_val, reduction=aggregate_method)

                # Final check for NaN in reduced result
                if torch.isnan(reduced_val).any():
                    rank_0_print(f"Warning: NaN in reduced result for metric '{key}', using fallback")
                    result_metrics[key] = 0.0
                else:
                    result_metrics[key] = reduced_val.item()

            except Exception as metric_error:
                # If individual metric fails, keep original value (or 0.0 if missing)
                rank_0_print(f"Warning: Failed to reduce metric '{key}': {metric_error}")
                if key in metrics:
                    original_val = float(metrics[key]) if not torch.is_tensor(metrics[key]) else metrics[key].item()
                    result_metrics[key] = 0.0 if np.isnan(original_val) else original_val
                else:
                    result_metrics[key] = 0.0

        # Step 5: Only return metrics that were originally present in this process
        final_metrics = {}
        for key in metrics.keys():
            final_metrics[key] = result_metrics[key]

        return final_metrics

    except Exception as e:
        # Fallback: return original metrics if reduction fails
        rank_0_print(f"Warning: reduce_metrics_with_accelerate failed with error: {e}. Returning original metrics.")
        fallback_metrics = {}
        for k, v in metrics.items():
            val = float(v) if not torch.is_tensor(v) else v.item()
            # Replace NaN with 0.0 in fallback
            fallback_metrics[k] = 0.0 if np.isnan(val) else val
        return fallback_metrics
=======
    # Step 1: Gather all metric keys from all processes
    local_keys = list(metrics.keys())
    all_keys_gathered = accelerator.gather_for_metrics(local_keys)

    # Step 2: Create union of all keys across all processes
    all_unique_keys = set()
    for keys_from_process in all_keys_gathered:
        if isinstance(keys_from_process, list):
            all_unique_keys.update(keys_from_process)
        else:
            # Handle single key case
            all_unique_keys.add(keys_from_process)

    all_unique_keys = sorted(all_unique_keys)

    # Step 3: Create synchronized metrics dict with 0.0 for missing keys
    synchronized_metrics = {}
    for key in all_unique_keys:
        if key in metrics:
            synchronized_metrics[key] = metrics[key]
        else:
            # This process doesn't have this metric, use 0.0
            synchronized_metrics[key] = 0.0

    # Step 4: Now reduce all metrics (all processes have same keys)
    result_metrics = {}

    for key, value in synchronized_metrics.items():
        try:
            # Convert to tensor on accelerator device
            if torch.is_tensor(value):
                tensor_val = value.to(accelerator.device, dtype=torch.float32)
            else:
                tensor_val = torch.tensor(float(value), dtype=torch.float32, device=accelerator.device)

            # Check for NaN values before reduction
            if torch.isnan(tensor_val).any():
                logger.warning(f"NaN detected in metric '{key}', using 0.0")
                tensor_val = torch.tensor(0.0, dtype=torch.float32, device=accelerator.device)

            # Check for infinity values
            if torch.isinf(tensor_val).any():
                logger.warning(f"Infinity detected in metric '{key}', using 0.0")
                tensor_val = torch.tensor(0.0, dtype=torch.float32, device=accelerator.device)

            # Use accelerator's reduce method - all processes participate
            reduced_val = accelerator.reduce(tensor_val, reduction=aggregate_method)

            # Final check for NaN in reduced result
            if torch.isnan(reduced_val).any():
                logger.warning(f"NaN in reduced result for metric '{key}', using fallback")
                result_metrics[key] = 0.0
            else:
                result_metrics[key] = reduced_val.item()

        except Exception as metric_error:
            # If individual metric fails, keep original value (or 0.0 if missing)
            logger.warning(f"Failed to reduce metric '{key}': {metric_error}")
            if key in metrics:
                original_val = float(metrics[key]) if not torch.is_tensor(metrics[key]) else metrics[key].item()
                result_metrics[key] = 0.0 if np.isnan(original_val) else original_val
            else:
                result_metrics[key] = 0.0

    # Step 5: Return all reduced metrics (all processes should have the same keys after reduction)
    # Return all keys from result_metrics to ensure we get all metrics across all processes
    return result_metrics
>>>>>>> e5377da9


class RFMHeadsTrainer(Trainer):
    def __init__(self, config, *args, logger=None, **kwargs):
        super().__init__(*args, **kwargs)
        self.config = config
        self.log_metadata = collections.defaultdict(float)
        self.global_metadata = collections.defaultdict(float)
        self.timing_raw = collections.defaultdict(float)
        self._ddp_static_graph_set = False  # Flag to track if DDP static graph has been set
        self._fsdp_diagnostics_logged = False  # Flag to track if FSDP diagnostics have been logged

        if logger is not None:
            self.logger = logger
        else:
            log_level = self.config.logging.log_level
            self.logger = Logger(
                log_to=self.config.logging.log_to,
                output_dir=getattr(self.args, "output_dir", "./logs"),
                is_main_process=is_rank_0(),
                log_level=log_level,
            )

        # Use loguru logger after it's been initialized
        loguru_logger = get_logger()
        loguru_logger.info(f"DDP find_unused_parameters: {getattr(self.args, 'ddp_find_unused_parameters', 'N/A')}")

    def create_optimizer(self):
        """
        Override to create optimizer with separate parameter groups for vision encoder layers.
        If vision_encoder_lr is set, the last N vision encoder layers will use that LR,
        while all other parameters use the default learning rate.
        """
        # Check if we need to create parameter groups for vision encoder
        vision_encoder_lr = self.config.training.vision_encoder_lr
        vision_encoder_num_layers = self.config.training.vision_encoder_num_layers

        if vision_encoder_lr is None or vision_encoder_lr <= 0:
            # No special vision encoder LR, use default optimizer
            return super().create_optimizer()

        # Get the model
        model = self.model
        if not hasattr(model, "model") or not hasattr(model.model, "visual"):
            logger.warning(
                "vision_encoder_lr is set but model doesn't have visual encoder. "
                "Using default optimizer without parameter groups."
            )
            return super().create_optimizer()

        # Get vision encoder blocks
        visual_encoder = model.model.visual
        if not hasattr(visual_encoder, "blocks"):
            logger.warning(
                "vision_encoder_lr is set but visual encoder doesn't have blocks. "
                "Using default optimizer without parameter groups."
            )
            return super().create_optimizer()

        blocks = visual_encoder.blocks
        total_blocks = len(blocks)

        if vision_encoder_num_layers > total_blocks:
            logger.warning(
                f"vision_encoder_num_layers ({vision_encoder_num_layers}) is greater than "
                f"total blocks ({total_blocks}). Using all blocks for vision encoder LR."
            )
            vision_encoder_num_layers = total_blocks

        # Identify parameters for last N layers
        vision_encoder_params = []
        other_params = []

        # Get all parameters and their names
        for name, param in model.named_parameters():
            if not param.requires_grad:
                continue

            # Check if this parameter belongs to the last N vision encoder blocks
            is_vision_encoder_param = False
            if "visual.blocks" in name:
                # Extract block index from parameter name
                # Format: model.visual.blocks.{idx}.{rest}
                try:
                    parts = name.split("visual.blocks.")
                    if len(parts) > 1:
                        block_part = parts[1].split(".")[0]
                        block_idx = int(block_part)
                        # Check if this is one of the last N blocks
                        if block_idx >= (total_blocks - vision_encoder_num_layers):
                            is_vision_encoder_param = True
                except (ValueError, IndexError):
                    # If we can't parse the block index, skip this parameter
                    pass

            if is_vision_encoder_param:
                vision_encoder_params.append(param)
            else:
                other_params.append(param)

        if not vision_encoder_params:
            logger.warning(
                "No vision encoder parameters found for parameter groups. "
                "Using default optimizer without parameter groups."
            )
            return super().create_optimizer()

        # Use AdamW as default (same as HuggingFace Trainer)
        optimizer_kwargs = {
            "betas": (
                self.args.adam_beta1 if hasattr(self.args, "adam_beta1") else 0.9,
                self.args.adam_beta2 if hasattr(self.args, "adam_beta2") else 0.999,
            ),
            "eps": self.args.adam_epsilon if hasattr(self.args, "adam_epsilon") else 1e-8,
            "weight_decay": self.args.weight_decay,
        }

        # Create parameter groups with different learning rates
        param_groups = [
            {
                "params": other_params,
                "lr": self.args.learning_rate,
                **optimizer_kwargs,
            },
            {
                "params": vision_encoder_params,
                "lr": vision_encoder_lr,
                **optimizer_kwargs,
            },
        ]

        optimizer = torch.optim.AdamW(param_groups)

        logger.info(
            f"Created optimizer with parameter groups: "
            f"{len(other_params)} params at LR={self.args.learning_rate}, "
            f"{len(vision_encoder_params)} vision encoder params (last {vision_encoder_num_layers} blocks) at LR={vision_encoder_lr}"
        )
        self.optimizer = optimizer

        return optimizer

    def _post_checkpoint_load_reset(self):
        """
        Reset model and optimizer state after loading from checkpoint.
        This addresses issues where checkpoint loading can leave stale gradients
        or computational graph state that causes crashes during training.
        """
        logger.info("Performing post-checkpoint load reset...")

        # Ensure model is in training mode
        self.model.train()

        # Clear any cached gradients or computational graph state
        # NOTE: We don't clear optimizer.state or param_groups as that breaks the lr_scheduler
        try:
            # Zero out any existing gradients
            if hasattr(self, "optimizer") and self.optimizer is not None:
                self.optimizer.zero_grad(set_to_none=True)
        except Exception as e:
            logger.warning(f"Could not clear gradients: {e}")

        # Clear CUDA cache if available
        if torch.cuda.is_available():
            torch.cuda.empty_cache()
            torch.cuda.synchronize()

        logger.info("Post-checkpoint load reset complete")

    def _normalize_list_like(self, value):
        """Convert None/scalars/tuples to a list so we can safely gather across ranks."""
        if value is None:
            return []
        if isinstance(value, list):
            return list(value)
        if isinstance(value, tuple):
            return list(value)
        return [value]

    def _gather_list_across_processes(self, value):
        """Gather Python lists (or list-like) across all ranks."""
        normalized = self._normalize_list_like(value)
        if not dist.is_initialized():
            return normalized

        world_size = dist.get_world_size()
        gathered = [None] * world_size
        dist.all_gather_object(gathered, normalized)

        flattened = []
        for proc_list in gathered:
            if not proc_list:
                continue
            flattened.extend(proc_list)
        return flattened

    def _gather_metadata_fields(self, sample_inputs: Dict[str, Any], fields: List[str]) -> Dict[str, Any]:
        """Gather heterogeneous metadata fields (lists, tensors) across processes."""
        gathered = {}
        for field in fields:
            field_value = sample_inputs.get(field)
            if torch.is_tensor(field_value):
                gathered[field] = self.accelerator.gather_for_metrics(field_value)
            else:
                gathered[field] = self._gather_list_across_processes(field_value)
        return gathered

    def _truncate_metadata_lists(self, metadata: dict, max_len: int) -> dict:
        """Ensure metadata lists align with tensor batch sizes without altering tensors."""
        if max_len < 0:
            return metadata
        for key, value in metadata.items():
            if isinstance(value, list):
                metadata[key] = value[:max_len]
        return metadata

    def _get_learning_rate(self):
        """
        Override to safely get learning rate, handling cases where scheduler hasn't been stepped yet.
        """
        try:
            if hasattr(self, "lr_scheduler") and self.lr_scheduler is not None:
                last_lrs = self.lr_scheduler.get_last_lr()
                if last_lrs:
                    return last_lrs[0]
            # Fallback to optimizer's learning rate
            if hasattr(self, "optimizer") and self.optimizer is not None:
                if self.optimizer.param_groups:
                    return self.optimizer.param_groups[0]["lr"]
            # Last resort: return configured learning rate
            return self.args.learning_rate
        except Exception as e:
            logger.warning(f"Could not get learning rate: {e}")
            return self.args.learning_rate

    def train(self, resume_from_checkpoint=None, **kwargs):
        """
        Override train method to perform post-checkpoint reset.
        """
        # If resuming from checkpoint, set flag for reset in first training step
        if resume_from_checkpoint is not None:
            logger.info(f"Resuming from checkpoint: {resume_from_checkpoint}")
            self._just_resumed_from_checkpoint = True

        # Call parent train method
        result = super().train(resume_from_checkpoint=resume_from_checkpoint, **kwargs)

        return result

        self.log_wandb = config.logging.use_wandb

    def training_step(self, model, inputs, num_items_in_batch=None):
        """
        Perform a training step and log custom losses.
        """
        logger.debug("training_step: Starting")

        if not self._fsdp_diagnostics_logged:
            log_fsdp_diagnostics(model, accelerator=self.accelerator, logger=logger)
            self._fsdp_diagnostics_logged = True

        # Check if we just resumed from checkpoint (first step after resume)
        if hasattr(self, "_just_resumed_from_checkpoint") and self._just_resumed_from_checkpoint:
            self._post_checkpoint_load_reset()
            self._just_resumed_from_checkpoint = False

        self.timing_raw = {}

        # Initialize log_metadata
        self.log_metadata = {}

        # Safety check: ensure model is in training mode and gradients are properly set up
        if not model.training:
            logger.warning("Model not in training mode, setting to train mode")
            model.train()

        # Clear any stale gradients before starting
        if hasattr(self, "optimizer") and self.optimizer is not None:
            self.optimizer.zero_grad(set_to_none=True)

        with _timer("time/training_step", timing_raw=self.timing_raw):
            loss = super().training_step(model, inputs, num_items_in_batch)

        # Extract the separate batches
        preference_inputs = inputs.get("preference_inputs", {})
        progress_inputs = inputs.get("progress_inputs", {})
        similarity_inputs = inputs.get("similarity_inputs", {})
        num_preferences = inputs.get("num_preferences", 0)
        num_progress = inputs.get("num_progress", 0)
        num_similarities = inputs.get("num_similarities", 0)
<<<<<<< HEAD

        # Adding more granular counting for the data strategies 
        if num_preferences > 0 and preference_inputs:
            rejected_data_gen_strategy = preference_inputs.get("rejected_data_gen_strategy", [])
            if isinstance(rejected_data_gen_strategy, list) and len(rejected_data_gen_strategy) > 0:
                # Normalize keys we care about
                strat_counts = {
                    "pref_num_trajs_rewind": 0,
                    "pref_num_trajs_same_task": 0,
                    "pref_num_trajs_different_task": 0,
                }
                for s in rejected_data_gen_strategy:
                    if s == "rewind_same_task":
                        strat_counts["pref_num_trajs_rewind"] += 1
                    elif s == "suboptimal_same_task":
                        strat_counts["pref_num_trajs_same_task"] += 1
                    elif s == "different_task":
                        strat_counts["pref_num_trajs_different_task"] += 1

                self.log_metadata.update(strat_counts)

            data_sources = preference_inputs.get("data_source", None)
            if data_sources is not None:
                for ds in data_sources:
                    self.global_metadata[f"total_{ds}"] += 1.0

        if num_progress > 0 and progress_inputs:
            data_gen_strategy = progress_inputs.get("data_gen_strategy", [])
            if isinstance(data_gen_strategy, list) and len(data_gen_strategy) > 0:
                strat_counts = {
                    "prog_num_trajs_successful": 0,
                    "prog_num_trajs_rewind_same_task": 0,
                    "prog_num_trajs_different_task": 0,
                }
                for s in data_gen_strategy:
                    if s == "successful":
                        strat_counts["prog_num_trajs_successful"] += 1
                    elif s == "rewind_same_task":
                        strat_counts["prog_num_trajs_rewind_same_task"] += 1
                    elif s == "different_task":
                        strat_counts["prog_num_trajs_different_task"] += 1

                self.log_metadata.update(strat_counts)

            data_sources = progress_inputs.get("data_source", None)
            if data_sources is not None:
                for ds in data_sources:
                    self.global_metadata[f"total_{ds}"] += 1.0

        if num_similarities > 0 and similarity_inputs:
            data_gen_strategy = similarity_inputs.get("data_gen_strategy", [])
            if isinstance(data_gen_strategy, list) and len(data_gen_strategy) > 0:
                strat_counts = {
                    "sim_num_trajs_rewind": 0,
                    "sim_num_trajs_same_task": 0,
                }
                for s in data_gen_strategy:
                    if s == "rewind_same_task":
                        strat_counts["sim_num_trajs_rewind"] += 1
                    elif s == "suboptimal_same_task":
                        strat_counts["sim_num_trajs_same_task"] += 1

                self.log_metadata.update(strat_counts)

=======

        logger.trace(
            f"num_preferences: {num_preferences}, num_progress: {num_progress}, num_similarities: {num_similarities}"
        )

        if num_preferences > 0 and preference_inputs:
            rejected_data_gen_strategy = preference_inputs["rejected_data_gen_strategy"]
            if isinstance(rejected_data_gen_strategy, list) and len(rejected_data_gen_strategy) > 0:
                for s in rejected_data_gen_strategy:
                    self.global_metadata[f"pref_{s}"] += 1

            data_sources = preference_inputs.get("data_source", None)
            if data_sources is not None:
                for ds in data_sources:
                    self.global_metadata[f"total_{ds}"] += 1.0

        if num_progress > 0 and progress_inputs:
            data_gen_strategy = progress_inputs["data_gen_strategy"]
            if isinstance(data_gen_strategy, list) and len(data_gen_strategy) > 0:
                for s in data_gen_strategy:
                    self.global_metadata[f"prog_{s}"] += 1

            data_sources = progress_inputs.get("data_source", None)
            if data_sources is not None:
                for ds in data_sources:
                    self.global_metadata[f"total_{ds}"] += 1.0

        if num_similarities > 0 and similarity_inputs:
            data_gen_strategy = similarity_inputs["data_gen_strategy"]
            if isinstance(data_gen_strategy, list) and len(data_gen_strategy) > 0:
                for s in data_gen_strategy:
                    self.global_metadata[f"sim_{s}"] += 1

>>>>>>> e5377da9
            data_sources = similarity_inputs.get("data_source", None)
            if data_sources is not None:
                for ds in data_sources:
                    self.global_metadata[f"total_{ds}"] += 1.0

        # Update global metadata for training
        # add to total batch size and sum across all processes
        self.global_metadata["total_samples"] += num_preferences + num_similarities + num_progress
        self.global_metadata["total_preferences"] += num_preferences
        self.global_metadata["total_similarities"] += num_similarities
        self.global_metadata["total_progress"] += num_progress
<<<<<<< HEAD
=======

        logger.trace("finished updating global metadata")

        # self._update_resample_attempt_metrics(inputs)
>>>>>>> e5377da9

        # logger.trace("update resample attempt metrics")

        # Log custom losses at specified intervals (using our custom logger only)
        if self.state.global_step % self.args.logging_steps == 0:
            self._log_metadata()

        # Log GPU memory usage at every training step for diagnostics
        log_memory_usage(f"Step {self.state.global_step}")

        return loss

    def _get_optimizer_stats(self):
        """Get optimizer and gradient statistics for logging."""
        optim_stats = {}

        if not hasattr(self, "optimizer") or self.optimizer is None:
            return optim_stats

        # Get learning rates for each parameter group
        for i, param_group in enumerate(self.optimizer.param_groups):
            lr = param_group.get("lr", 0.0)
            optim_stats[f"optim/lr_group_{i}"] = lr

        # If only one param group, also log as optim/lr for convenience
        if len(self.optimizer.param_groups) == 1:
            optim_stats["optim/lr"] = self.optimizer.param_groups[0].get("lr", 0.0)

        # Compute gradient norms across all model parameters
        total_norm = 0.0
        num_params_with_grad = 0
        max_grad_norm = 0.0
        min_grad_norm = float("inf")

        for p in self.model.parameters():
            if p.grad is not None:
                param_norm = p.grad.data.norm(2).item()
                total_norm += param_norm**2
                num_params_with_grad += 1
                max_grad_norm = max(max_grad_norm, param_norm)
                min_grad_norm = min(min_grad_norm, param_norm)

        if num_params_with_grad > 0:
            total_norm = total_norm**0.5
            optim_stats["optim/preclip_grad_norm"] = total_norm
            optim_stats["optim/preclip_grad_norm_max"] = max_grad_norm
            optim_stats["optim/preclip_grad_norm_min"] = min_grad_norm if min_grad_norm != float("inf") else 0.0
            optim_stats["optim/num_params_with_grad"] = num_params_with_grad

        # Compute parameter norms across all model parameters
        total_param_norm = 0.0
        max_param_norm = 0.0
        min_param_norm = float("inf")
        param_norms = []

        for name, p in self.model.named_parameters():
            if not p.requires_grad or p.data is None:
                continue
            param_norm = p.data.norm(2).item()
            total_param_norm += param_norm**2
            max_param_norm = max(max_param_norm, param_norm)
            min_param_norm = min(min_param_norm, param_norm)
            param_norms.append((name, param_norm))

        if param_norms:
            total_param_norm = total_param_norm**0.5
            optim_stats["optim/param_norm"] = total_param_norm
            optim_stats["optim/param_norm_max"] = max_param_norm
            optim_stats["optim/param_norm_min"] = min_param_norm if min_param_norm != float("inf") else 0.0

        # Get optimizer state statistics (e.g., momentum, variance for Adam)
        if hasattr(self.optimizer, "state") and len(self.optimizer.state) > 0:
            # For Adam-like optimizers, log average momentum and variance
            exp_avg_norms = []
            exp_avg_sq_norms = []

            for state in self.optimizer.state.values():
                if "exp_avg" in state:
                    exp_avg_norms.append(state["exp_avg"].norm(2).item())
                if "exp_avg_sq" in state:
                    exp_avg_sq_norms.append(state["exp_avg_sq"].norm(2).item())

            if exp_avg_norms:
                optim_stats["optim/exp_avg_norm_mean"] = np.mean(exp_avg_norms)
                optim_stats["optim/exp_avg_norm_max"] = np.max(exp_avg_norms)
            if exp_avg_sq_norms:
                optim_stats["optim/exp_avg_sq_norm_mean"] = np.mean(exp_avg_sq_norms)
                optim_stats["optim/exp_avg_sq_norm_max"] = np.max(exp_avg_sq_norms)

        # Log top 10 parameters with largest gradient norms
        param_grad_norms = []
        for name, p in self.model.named_parameters():
            if not p.requires_grad or p.grad is None:
                continue
            grad_norm = p.grad.data.norm(2).item()
            param_grad_norms.append((name, grad_norm))

        if param_grad_norms:
            # Sort by gradient norm (descending) and take top 10
            param_grad_norms.sort(key=lambda x: x[1], reverse=True)
            for i, (name, grad_norm) in enumerate(param_grad_norms[:5]):
                # Shorten parameter name for cleaner logging
                short_name = name.replace("model.", "").replace("module.", "")
                optim_stats[f"optim/top_preclip_grad_norm_{i + 1}_{short_name}"] = grad_norm

        if param_norms:
            # Sort by parameter norm (descending) and take top 10
            param_norms.sort(key=lambda x: x[1], reverse=True)
            for i, (name, param_norm) in enumerate(param_norms[:5]):
                short_name = name.replace("model.", "").replace("module.", "")
                optim_stats[f"optim/top_param_norm_{i + 1}_{short_name}"] = param_norm

        return optim_stats

    def _update_resample_attempt_metrics(self, inputs: Dict[str, Any]) -> None:
        """Aggregate resample attempt statistics across processes."""
        if not hasattr(self, "accelerator"):
            return

        local_pairs: List[Tuple[str, float]] = []

        for key in ("preference_inputs", "progress_inputs", "similarity_inputs"):
            sample_inputs = inputs.get(key) or {}
            resample_attempts = sample_inputs.get("resample_attempts")
            if resample_attempts is None:
                continue

            if torch.is_tensor(resample_attempts):
                attempts_tensor = resample_attempts.to(self.accelerator.device, dtype=torch.float32).view(-1)
            else:
                attempts_tensor = torch.tensor(
                    resample_attempts, dtype=torch.float32, device=self.accelerator.device
                ).view(-1)

            if attempts_tensor.numel() == 0:
                continue

            sample_category = key.replace("_inputs", "")
            strategies = sample_inputs.get("data_gen_strategy")
            if strategies is None:
                raise ValueError(
                    f"Expected data_gen_strategy for {sample_category} samples when logging resample attempts."
                )

            if len(strategies) != attempts_tensor.numel():
                raise ValueError(
                    f"Mismatch between resample attempts ({attempts_tensor.numel()}) and strategies "
                    f"({len(strategies)}) for {sample_category} samples."
                )

            strategy_labels = [f"{sample_category}/{str(strategy)}" for strategy in strategies]

            for attempt_value, strategy_label in zip(attempts_tensor.tolist(), strategy_labels):
                local_pairs.append((strategy_label, float(attempt_value)))

        if dist.is_initialized():
            world_size = dist.get_world_size()
            gathered_lists: List[List[Tuple[str, float]]] = [None] * world_size
            dist.all_gather_object(gathered_lists, local_pairs)
            flat_pairs = [pair for proc_pairs in gathered_lists for pair in proc_pairs]
        else:
            flat_pairs = local_pairs

        if not flat_pairs:
            return

        all_attempts = [attempt for _, attempt in flat_pairs]
        self.log_metadata["data/resample_min"] = float(min(all_attempts))
        self.log_metadata["data/resample_max"] = float(max(all_attempts))
        self.log_metadata["data/resample_mean"] = float(sum(all_attempts) / len(all_attempts))

        strategy_values: Dict[str, List[float]] = collections.defaultdict(list)
        for label, attempt in flat_pairs:
            strategy_values[label].append(attempt)

        for label, values in strategy_values.items():
            if not values:
                continue
            safe_label = label.replace("/", "_").replace(" ", "_")
            strategy_min = float(min(values))
            strategy_max = float(max(values))
            strategy_mean = float(sum(values) / len(values))
            self.log_metadata[f"data/resample_min_{safe_label}"] = strategy_min
            self.log_metadata[f"data/resample_max_{safe_label}"] = strategy_max
            self.log_metadata[f"data/resample_mean_{safe_label}"] = strategy_mean

    def _log_metadata(self):
        """Log custom RFM losses to wandb and console."""
        if not self.log_metadata:
            return

<<<<<<< HEAD
        # Use local metrics (no aggregation needed for individual GPU metrics)
        log_metadata = reduce_metrics_with_accelerate(self.log_metadata, self.accelerator, aggregate_method="mean")
=======
        logger.trace("logging metadata, starting to aggregate metrics")

        # Use local metrics (no aggregation needed for individual GPU metrics)
        log_metadata = reduce_metrics_with_accelerate(self.log_metadata, self.accelerator, aggregate_method="mean")

        logger.trace("finished aggregating metrics")

        training_step_time = self.timing_raw.get("time/training_step", 0.0)
        it_per_sec = 1.0 / training_step_time if training_step_time > 0 else 0.0
>>>>>>> e5377da9

        # Prepare logging data using aggregated losses
        log_data = {
            "step": self.state.global_step,
            "epoch": self.state.epoch,
            "train/it_per_sec": it_per_sec,
            **self.timing_raw,
            **log_metadata,
        }

        # Log global metadata
<<<<<<< HEAD
        global_metadata = reduce_metrics_with_accelerate(self.global_metadata, self.accelerator, aggregate_method="sum")
        log_global = {f"counts/{key}": global_metadata[key] for key in global_metadata}
=======
        logger.trace("logging global metadata")
        global_metadata = reduce_metrics_with_accelerate(self.global_metadata, self.accelerator, aggregate_method="sum")
        logger.trace("finished aggregating global metadata")

        # Convert counts to fractions of total samples
        total_samples = global_metadata["total_samples"]
        log_global = {
            f"counts/{key}": value / total_samples for key, value in global_metadata.items() if key != "total_samples"
        }

>>>>>>> e5377da9
        log_data.update(log_global)

        # Log optimizer and gradient statistics
        optim_stats = self._get_optimizer_stats()
        log_data.update(optim_stats)

        # make sure values are floats so they are loggable into wandb reports
        log_data = {k: float(v) for k, v in log_data.items()}

<<<<<<< HEAD
        # Log to wandb if available and configured (only on rank 0)
        if self.log_wandb and is_rank_0():
            try:
                import wandb

                if wandb.run is not None:
                    wandb.log(log_data)
            except ImportError:
                rank_0_print("Warning: wandb not available for logging custom losses")
=======
        self.logger.log_scalars(log_data, step=self.state.global_step)
>>>>>>> e5377da9

        if is_rank_0():
<<<<<<< HEAD
            rank_0_print(f"Step {self.state.global_step}:")
            rank_0_print("-" * 50)
=======
            logger.info(f"Step {self.state.global_step}, Epoch {self.state.epoch:.2f}:")
            logger.info("-" * 50)
            logger.info(f"  train/it_per_sec: {it_per_sec:.4f}")
>>>>>>> e5377da9
            for key in log_global:
                logger.info(f"  {key}: {log_global[key]}")

            rounded_times = {k: round(v, 2) for k, v in self.timing_raw.items()}
            logger.info(f"Timing raw: {rounded_times}")

            # Log optimizer stats to console
            if optim_stats:
                logger.info(f"Optimizer stats: {optim_stats}")

    def _make_eval_dataloader(self, dataset):
        """Create a distributed evaluation dataloader with proper sampling."""
        collator = setup_batch_collator(self.model.processor, self.model.tokenizer, self.config, is_eval=True)

        dl = DataLoader(
            dataset,
            batch_size=self.config.training.per_device_eval_batch_size,
            collate_fn=collator,
            num_workers=self.args.dataloader_num_workers,
            pin_memory=self.args.dataloader_pin_memory,
            drop_last=False,
            # Force persistent_workers=False for eval to prevent memory leaks across datasets
            persistent_workers=False,
            worker_init_fn=seed_worker,
        )
        prepared_dl = self.accelerator.prepare(dl)
        return prepared_dl

<<<<<<< HEAD
    def _make_eval_dataloader(self, dataset):
        """Create a distributed evaluation dataloader with proper sampling."""
        collator = setup_batch_collator(self.model.processor, self.model.tokenizer, self.config)

        # Create dataloader - Accelerate will handle distributed sampling automatically
        dl = DataLoader(
            dataset,
            batch_size=self.config.training.per_device_eval_batch_size,
            collate_fn=collator,
            num_workers=self.args.dataloader_num_workers,
            pin_memory=self.args.dataloader_pin_memory,
            drop_last=False,
            persistent_workers=self.args.dataloader_persistent_workers,
            worker_init_fn=seed_worker,
        )
        # Let Accelerate/FSDP finalize device & wrapping and handle distributed sampling
        return self.accelerator.prepare(dl)

    def _run_custom_evaluations(self):
        metrics = collections.defaultdict(dict)
        eval_types = self.config.custom_eval.eval_types

        EVAL_TYPE_SHORT = {
            "reward_alignment": "rew_align",
            "confusion_matrix": "cm",
            "policy_ranking": "p_rank",
            "success_failure": "succ_fail",
            "wrong_task": "wrong_task",
        }

        for eval_type in eval_types:
            rank_0_print(f"Running evaluation for: {eval_type}")

            datasets = getattr(self.config.custom_eval, eval_type)
            eval_datasets_name = [d[0] for d in datasets]
            eval_subsets_name = [[d[1]] for d in datasets]

            # if eval_type == "confusion_matrix":
            #     eval_datasets_name = eval_datasets_name + self.config.data.train_datasets
            #     eval_subsets_name = eval_subsets_name + self.config.data.train_subsets

            # Pair up each dataset with the corresponding subsets
            for eval_dataset, eval_subset in zip(eval_datasets_name, eval_subsets_name):
                eval_cfg = copy.deepcopy(self.config.data)
                eval_cfg.dataset_type = eval_type

                eval_cfg.eval_datasets = [eval_dataset]
                eval_cfg.eval_subsets = [eval_subset]

                dataset = setup_dataset(eval_cfg, is_eval=True, verbose=False)
                dataloader = self._make_eval_dataloader(dataset)

                self.model.eval()
                eval_results = []

                for batch in tqdm(dataloader, desc=f"Evaluating {eval_type}"):
                    batch = self._prepare_inputs(batch)

                    if eval_type in ["reward_alignment", "policy_ranking", "confusion_matrix"]:
                        progress_samples = batch["progress_inputs"]
                        with torch.no_grad():
                            outputs, progress_logits, _ = self.forward_model(
                                self.model, progress_samples, sample_type="progress"
                            )

                        progress_pred = progress_logits["A"]
                        if isinstance(progress_pred, list):
                            if isinstance(progress_pred[0], torch.Tensor):
                                progress_pred = torch.stack(progress_pred)
                            else:
                                progress_pred = torch.tensor(progress_pred)

                        # Gather predictions and targets across all ranks
                        progress_pred = self.accelerator.gather_for_metrics(progress_pred)
                        target_progress = self.accelerator.gather_for_metrics(progress_samples["target_progress"])
                        gathered_quality_labels = self.accelerator.gather_for_metrics(
                            progress_samples["quality_labels"]
                        )

                        # Gather non-tensor metadata using all_gather_object
                        if dist.is_initialized():
                            world_size = dist.get_world_size()
                            
                            # Gather each metadata field separately
                            gathered_task = [None] * world_size
                            gathered_data_source = [None] * world_size
                            gathered_data_gen_strategy = [None] * world_size
                            gathered_metadata = [None] * world_size
                            
                            dist.all_gather_object(gathered_task, progress_samples["task"])
                            dist.all_gather_object(gathered_data_source, progress_samples["data_source"])
                            dist.all_gather_object(gathered_data_gen_strategy, progress_samples["data_gen_strategy"])
                            dist.all_gather_object(gathered_metadata, progress_samples["metadata"])
                            
                            # Flatten gathered lists (each element is a list from one rank)
                            gathered_task = [item for sublist in gathered_task for item in sublist]
                            gathered_data_source = [item for sublist in gathered_data_source for item in sublist]
                            gathered_data_gen_strategy = [item for sublist in gathered_data_gen_strategy for item in sublist]
                            gathered_metadata = [item for sublist in gathered_metadata for item in sublist]
                        else:
                            # Single process - no gathering needed
                            gathered_task = progress_samples["task"]
                            gathered_data_source = progress_samples["data_source"]
                            gathered_data_gen_strategy = progress_samples["data_gen_strategy"]
                            gathered_metadata = progress_samples["metadata"]

                        # Build eval_results on all processes for compute_eval_metrics
                        for i in range(len(progress_pred)):
                            sample_result = {
                                "task": gathered_task[i],
                                "target_progress": target_progress[i].cpu().numpy(),
                                "progress_pred": progress_pred[i].cpu().numpy(),
                                "data_source": gathered_data_source[i],
                                "data_gen_strategy": gathered_data_gen_strategy[i],
                                "quality_label": gathered_quality_labels[i],
                                "metadata": gathered_metadata[i],
                                "id": gathered_metadata[i]["id"],
                                "video_path": gathered_metadata[i]["video_path"],
                            }
                            eval_results.append(sample_result)

                    elif eval_type == "success_failure":
                        preference_samples = batch["preference_inputs"]
                        with torch.no_grad():
                            outputs, _, _ = self.forward_model(self.model, preference_samples, sample_type="preference")
                        pref_logits = outputs.logits

                        # Gather predictions and labels across all ranks
                        pref_logits = self.accelerator.gather_for_metrics(pref_logits)
                        preference_labels = self.accelerator.gather_for_metrics(preference_samples["preference_labels"])

                        # Gather non-tensor metadata using all_gather_object
                        if dist.is_initialized():
                            world_size = dist.get_world_size()
                            
                            # Gather each metadata field separately
                            gathered_task = [None] * world_size
                            gathered_data_source = [None] * world_size
                            gathered_chosen_data_gen_strategy = [None] * world_size
                            gathered_rejected_data_gen_strategy = [None] * world_size
                            gathered_metadata = [None] * world_size
                            
                            dist.all_gather_object(gathered_task, preference_samples["task"])
                            dist.all_gather_object(gathered_data_source, preference_samples["data_source"])
                            dist.all_gather_object(gathered_chosen_data_gen_strategy, preference_samples["chosen_data_gen_strategy"])
                            dist.all_gather_object(gathered_rejected_data_gen_strategy, preference_samples["rejected_data_gen_strategy"])
                            dist.all_gather_object(gathered_metadata, preference_samples["metadata"])
                            
                            # Flatten gathered lists (each element is a list from one rank)
                            gathered_task = [item for sublist in gathered_task for item in sublist]
                            gathered_data_source = [item for sublist in gathered_data_source for item in sublist]
                            gathered_chosen_data_gen_strategy = [item for sublist in gathered_chosen_data_gen_strategy for item in sublist]
                            gathered_rejected_data_gen_strategy = [item for sublist in gathered_rejected_data_gen_strategy for item in sublist]
                            gathered_metadata = [item for sublist in gathered_metadata for item in sublist]
                        else:
                            # Single process - no gathering needed
                            gathered_task = preference_samples["task"]
                            gathered_data_source = preference_samples["data_source"]
                            gathered_chosen_data_gen_strategy = preference_samples["chosen_data_gen_strategy"]
                            gathered_rejected_data_gen_strategy = preference_samples["rejected_data_gen_strategy"]
                            gathered_metadata = preference_samples["metadata"]

                        # Build eval_results on all processes for compute_eval_metrics
                        for i in range(len(pref_logits)):
                            sample_result = {
                                "task": gathered_task[i],
                                "preference_pred": pref_logits[i].cpu().numpy(),
                                "preference_labels": preference_labels[i].cpu().numpy(),
                                "data_source": gathered_data_source[i],
                                "chosen_data_gen_strategy": gathered_chosen_data_gen_strategy[i],
                                "rejected_data_gen_strategy": gathered_rejected_data_gen_strategy[i],
                                "metadata": gathered_metadata[i],
                            }
                            eval_results.append(sample_result)

                # Compute metrics on all processes
                if eval_type == "reward_alignment":
                    eval_metrics, plots, video_frames_list = compute_eval_metrics(
                        eval_type, eval_results, self.config.data.progress_pred_type
                    )
                elif eval_type == "policy_ranking":
                    # create task groups from eval_results
                    eval_metrics, task_groups, task_details = compute_eval_metrics(
                        eval_type, eval_results, self.config.data.progress_pred_type
                    )
                elif eval_type == "confusion_matrix":
                    confusion_plot, confusion_matrix = compute_eval_metrics(
                        eval_type, eval_results, self.config.data.progress_pred_type
                    )
                else:
                    raise ValueError(f"Unsupported eval type: {eval_type}")

                # Store metrics for all processes
                ds_name = DS_SHORT_NAME_MAPPING[eval_dataset + "/" + eval_subset[0]]
                metrics[ds_name][eval_type] = eval_metrics

                # Only log and visualize on main process
                if self.accelerator.is_main_process:
                    rank_0_print(f"Completed {eval_type} evaluation: {len(eval_results)} samples")
                    rank_0_print(f"Metrics: {metrics[ds_name][eval_type]}")
                    rank_0_print("=" * 50)

                    # Create wandb tables and log visualizations
                    if eval_type == "reward_alignment":
                        data = []
                        if self.log_wandb:
                            for plot, frames in zip(plots, video_frames_list):
                                if frames is not None:
                                    progress_plot = wandb.Image(plot)
                                    plt.close(plot)  # Close to free memory
                                    data.append([wandb.Video(frames, fps=10, format="gif"), progress_plot])

                            columns = ["video", "progress_plot"]
                            wandb.log({
                                f"{eval_subset[0]}/reward_alignment_samples": wandb.Table(data=data, columns=columns),
                            })
                        else:
                            for plot, frames in zip(plots, video_frames_list):
                                plt.close(plot)

                    elif eval_type == "policy_ranking":
                        data = []
                        for task, group in task_groups.items():
                            quality_to_rews = collections.defaultdict(list)
                            for t in group:
                                quality_to_rews[t["quality_label"]].append(round(t["final_reward"], 2))
                            quality_to_rews = ",".join([f"{q}:{r}" for q, r in quality_to_rews.items()])
                            data.append([task, quality_to_rews])

                        columns = ["task", "quality_and_rews"]
                        if self.log_wandb:
                            wandb.log({
                                f"{eval_subset[0]}/policy_ranking_samples": wandb.Table(data=data, columns=columns),
                            })

                    elif eval_type == "confusion_matrix":
                        # Log confusion matrix figure to wandb
                        if self.log_wandb:
                            wandb.log({f"{eval_subset[0]}/confusion_matrix": wandb.Image(confusion_plot)})

        # Prepare metrics for callbacks (all processes)
        callback_metrics = {}
        for ds_name, eval_type_metric in metrics.items():
            for eval_type, metric in eval_type_metric.items():
                eval_type_short = EVAL_TYPE_SHORT[eval_type]
                # Add to callback metrics
                for k, v in metric.items():
                    if isinstance(v, (int, float)):
                        metric_name = f"custom_eval/{eval_type_short}_{k}_{ds_name}"
                        callback_metrics[metric_name] = v

        # Prepare wandb metrics and log (only on main process)
        if self.accelerator.is_main_process and self.log_wandb:
            wandb_metrics = {}
            for ds_name, eval_type_metric in metrics.items():
                for eval_type, metric in eval_type_metric.items():
                    eval_type_short = EVAL_TYPE_SHORT[eval_type]
                    # Add to wandb metrics
                    for k, v in metric.items():
                        if isinstance(v, (int, float)):
                            metric_name = f"custom_eval/{eval_type_short}_{k}_{ds_name}"
                            wandb_metrics[metric_name] = v

            # Log to wandb
            wandb.log(wandb_metrics)

        # Return metrics for callbacks (all processes)
        return callback_metrics

    def evaluate(self, eval_dataset=None, ignore_keys=None) -> dict[str, float]:
=======
    def _setup_eval_dataset(self, eval_type, eval_dataset):
        """Setup dataset and dataloader for evaluation."""
        eval_cfg = copy.deepcopy(self.config.data)

        # explicitly set dataset type to rfm for custom eval datasets
        eval_cfg.dataset_type = "rfm"

        if isinstance(eval_dataset, list):
            eval_cfg.eval_datasets = eval_dataset
        else:
            eval_cfg.eval_datasets = [eval_dataset]

        # Create custom eval dataset with the appropriate sampler
        sampler_kwargs = {}
        sampler_kwargs["random_seed"] = self.config.custom_eval.custom_eval_random_seed

        if eval_type == "reward_alignment":
            sampler_kwargs["max_trajectories"] = self.config.custom_eval.reward_alignment_max_trajectories
            sampler_kwargs["frame_step"] = (
                2 if (self.config.trainer_cls == "rfm_heads" and not self.config.data.use_multi_image) else 1
            )
        elif eval_type == "policy_ranking":
            sampler_kwargs["num_examples_per_quality_pr"] = self.config.custom_eval.num_examples_per_quality_pr
            sampler_kwargs["max_tasks"] = self.config.custom_eval.policy_ranking_max_tasks
            sampler_kwargs["frame_step"] = (
                2 if (self.config.trainer_cls == "rfm_heads" and not self.config.data.use_multi_image) else 1
            )
        elif eval_type == "quality_preference":
            sampler_kwargs["comparisons_per_task"] = self.config.custom_eval.comparisons_per_task

        dataset = setup_custom_eval_dataset(
            eval_cfg, sampler_type=eval_type, is_eval=True, verbose=False, sampler_kwargs=sampler_kwargs
        )
        # Explicitly delete eval_cfg after dataset creation to free memory
        del eval_cfg

        logger.info(f"  Dataset size: {len(dataset)}")
        # log_memory_usage(f"After creating dataset")

        dataloader = self._make_eval_dataloader(dataset)
        logger.info(f"  Dataloader created with {len(dataloader)} batches")
        # log_memory_usage(f"After creating dataloader")

        # Ensure model is in eval mode and clear any gradient buffers
        self.model.eval()
        # Explicitly zero any gradients that might exist (shouldn't, but safety measure)
        if hasattr(self, "optimizer") and self.optimizer is not None:
            self.optimizer.zero_grad(set_to_none=True)

        # Clear cache before starting evaluation
        if torch.cuda.is_available():
            torch.cuda.empty_cache()
            torch.cuda.synchronize()
        # log_memory_usage(f"After clearing cache, before eval loop")

        return dataset, dataloader

    def _process_batch_progress_eval(self, batch, eval_type):
        """Process a batch for progress-based evaluations (reward_alignment, policy_ranking, confusion_matrix)."""
        logger.trace(f"    Processing {eval_type} batch")
        progress_samples = batch["progress_inputs"]
        logger.trace(f"    Calling forward_model for progress")
        with torch.no_grad():
            outputs, _ = self.forward_model(self.model, progress_samples, sample_type="progress")
        logger.trace(f"    Forward pass complete")

        progress_logits = outputs.progress_logits
        progress_pred = progress_logits["A"]

        # Gather everything
        progress_pred = self.accelerator.gather_for_metrics(progress_pred)
        target_progress = self.accelerator.gather_for_metrics(progress_samples["target_progress"])

        # Gather metadata fields
        metadata_fields = [
            "task",
            "data_source",
            "data_gen_strategy",
            "quality_labels",
            "metadata",
            "partial_success",
        ]
        gathered_metadata_dict = self._gather_metadata_fields(progress_samples, metadata_fields)
        num_progress_samples = progress_pred.shape[0] if progress_pred is not None else 0
        gathered_metadata_dict = self._truncate_metadata_lists(gathered_metadata_dict, num_progress_samples)

        # Handle success predictions if needed
        success_pred_gathered = None
        success_probs_gathered = None
        success_labels_gathered = None
        if self.config.model.train_success_head:
            success_pred = outputs.success_logits["A"]
            success_probs = torch.sigmoid(success_pred)
            success_binary = (success_probs > 0.5).float()
            success_labels = progress_samples.get("success_labels")
            success_pred_gathered = self.accelerator.gather_for_metrics(success_binary)
            success_probs_gathered = self.accelerator.gather_for_metrics(success_probs)
            success_labels_gathered = self.accelerator.gather_for_metrics(success_labels)

            # Clean up intermediate tensors (but keep gathered tensors for eval_results)
            del (
                success_pred,
                success_binary,
                success_probs,
                success_labels,
            )

        # Build eval_results on all processes for compute_eval_metrics
        batch_results = []
        for i in range(len(progress_pred)):
            metadata = gathered_metadata_dict["metadata"][i]
            sample_result = {
                "task": gathered_metadata_dict["task"][i],
                "target_progress": t2n(target_progress[i]),
                "progress_pred": t2n(progress_pred[i]),
                "data_source": gathered_metadata_dict["data_source"][i],
                "data_gen_strategy": gathered_metadata_dict["data_gen_strategy"][i],
                "quality_label": gathered_metadata_dict["quality_labels"][i],
                "metadata": metadata,
                "id": metadata["id"],
                "video_path": metadata["video_path"],
                "partial_success": gathered_metadata_dict["partial_success"][i],
            }
            if success_pred_gathered is not None:
                sample_result["success_pred"] = t2n(success_pred_gathered[i])
            if success_probs_gathered is not None:
                sample_result["success_probs"] = t2n(success_probs_gathered[i])
            if success_labels_gathered is not None:
                sample_result["success_labels"] = t2n(success_labels_gathered[i])
            batch_results.append(sample_result)

        # Clean up gathered tensors and metadata after building results
        del progress_pred, target_progress, gathered_metadata_dict
        if success_pred_gathered is not None:
            del success_pred_gathered
        if success_probs_gathered is not None:
            del success_probs_gathered
        if success_labels_gathered is not None:
            del success_labels_gathered

        return batch_results, outputs

    def _process_batch_preference_eval(self, batch):
        """Process a batch for preference-based evaluations (quality_preference)."""
        logger.trace(f"    Processing quality_preference batch")
        preference_samples = batch["preference_inputs"]
        logger.trace(f"    Calling forward_model for preference")
        with torch.no_grad():
            outputs, _ = self.forward_model(self.model, preference_samples, sample_type="preference")
        logger.trace(f"    Forward pass complete")
        pref_logits = outputs.pref_logits

        # Gather predictions and labels across all ranks
        pref_logits = self.accelerator.gather_for_metrics(pref_logits)
        preference_labels = self.accelerator.gather_for_metrics(preference_samples["preference_labels"])

        # Gather non-tensor metadata using helper (handles single and multi GPU)
        gathered_pref_metadata = self._gather_metadata_fields(
            preference_samples,
            [
                "task",
                "data_source",
                "chosen_data_gen_strategy",
                "rejected_data_gen_strategy",
                "metadata",
            ],
        )
        num_pref_samples = pref_logits.shape[0] if pref_logits is not None else 0
        gathered_pref_metadata = self._truncate_metadata_lists(gathered_pref_metadata, num_pref_samples)

        # Build eval_results on all processes for compute_eval_metrics
        batch_results = []
        for i in range(len(pref_logits)):
            if pref_logits[i] is None:
                continue
            sample_result = {
                "task": gathered_pref_metadata["task"][i],
                "preference_pred": t2n(pref_logits[i]),
                "preference_labels": t2n(preference_labels[i]),
                "data_source": gathered_pref_metadata["data_source"][i],
                "chosen_data_gen_strategy": gathered_pref_metadata["chosen_data_gen_strategy"][i],
                "rejected_data_gen_strategy": gathered_pref_metadata["rejected_data_gen_strategy"][i],
                "metadata": gathered_pref_metadata["metadata"][i],
            }
            batch_results.append(sample_result)

        # Clean up gathered tensors and metadata after building results
        del pref_logits, preference_labels, gathered_pref_metadata

        return batch_results, outputs

    def _process_batch_similarity_eval(self, batch):
        """Process a batch for similarity-based evaluations (similarity_score)."""
        logger.trace(f"    Processing similarity_score batch")
        similarity_samples = batch["similarity_inputs"]

        # Log similarity batch details
        num_sim_samples = len(similarity_samples.get("data_source", []))
        logger.trace(f"    Similarity samples on this rank: {num_sim_samples}")
        if "input_ids" in similarity_samples:
            logger.trace(f"    input_ids shape: {similarity_samples['input_ids'].shape}")

        logger.trace(f"    Calling forward_model for similarity")
        # log_memory_usage(f"Before similarity forward pass")

        with torch.no_grad():
            outputs, _ = self.forward_model(self.model, similarity_samples, sample_type="similarity")

        logger.trace(f"    Forward pass complete")
        # log_memory_usage(f"After similarity forward pass")

        sim_logits = outputs.sim_logits
        logger.trace(f"    sim_logits shape: {sim_logits.shape if sim_logits is not None else 'None'}")

        # Gather predictions across all ranks
        logger.trace(f"    Gathering sim_logits across ranks")
        sim_logits = self.accelerator.gather_for_metrics(sim_logits)
        logger.trace(f"    Gathered sim_logits shape: {sim_logits.shape if sim_logits is not None else 'None'}")

        # Gather non-tensor metadata using helper (handles optional/None entries)
        logger.trace(f"    Gathering metadata across ranks")
        gathered_sim_metadata = self._gather_metadata_fields(
            similarity_samples,
            ["task", "data_source", "data_gen_strategy", "metadata"],
        )
        logger.trace(f"    Metadata gathered, building eval_results")
        num_sim_samples = len(sim_logits) // 2 if sim_logits is not None else 0
        gathered_sim_metadata = self._truncate_metadata_lists(gathered_sim_metadata, num_sim_samples)

        # Build eval_results on all processes for compute_eval_metrics
        # The sim_logits are batched as [ref_sim_0, ref_diff_0, ref_sim_1, ref_diff_1, ...]
        # We need to extract ref_sim (even indices) and ref_diff (odd indices)
        # The metadata lists have length = num_samples, but sim_logits has length = 2 * num_samples
        batch_results = []
        num_samples = len(sim_logits) // 2
        for i in range(num_samples):
            ref_sim_idx = i * 2
            ref_diff_idx = i * 2 + 1

            if ref_sim_idx >= len(sim_logits) or ref_diff_idx >= len(sim_logits):
                continue

            # Metadata is indexed by sample index (i), not batched index
            sample_result = {
                "task": gathered_sim_metadata["task"][i] if i < len(gathered_sim_metadata["task"]) else None,
                "sim_score_ref_sim": t2n(sim_logits[ref_sim_idx]),
                "sim_score_ref_diff": t2n(sim_logits[ref_diff_idx]),
                "data_source": gathered_sim_metadata["data_source"][i]
                if i < len(gathered_sim_metadata["data_source"])
                else None,
                "data_gen_strategy": gathered_sim_metadata["data_gen_strategy"][i]
                if i < len(gathered_sim_metadata["data_gen_strategy"])
                else None,
                "metadata": gathered_sim_metadata["metadata"][i]
                if i < len(gathered_sim_metadata["metadata"])
                else None,
            }
            batch_results.append(sample_result)

        # Clean up gathered tensors and metadata after building results
        del sim_logits, gathered_sim_metadata

        return batch_results, outputs

    def _save_reward_alignment_videos(
        self, video_frames_list, plots, eval_results, output_dir, ds_name, trajectory_progress_data=None
    ):
        # Check if dataset is RoboArena
        is_roboarena = False
        if eval_results and len(eval_results) > 0:
            first_data_source = eval_results[0].get("data_source", "")
            is_roboarena = "roboarena" in str(first_data_source).lower()

        # Group eval_results by trajectory ID (like compile_results.py does)
        # Since compile_results processes trajectories in order and creates video_frames_list/plots
        # in that same order, we can reconstruct the mapping by collecting unique trajectory IDs
        processed_trajectory_ids = []
        for r in eval_results:
            trajectory_id = r.get("id")
            if trajectory_id and trajectory_id not in processed_trajectory_ids:
                processed_trajectory_ids.append(trajectory_id)

        saved_count = 0
        for idx, (frames, plot) in enumerate(zip(video_frames_list, plots)):
            if frames is None or idx >= len(processed_trajectory_ids):
                continue

            trajectory_id = processed_trajectory_ids[idx]
            # Get all results for this trajectory
            results_for_trajectory = [r for r in eval_results if r.get("id") == trajectory_id]
            # Sort by frame_step if available (for frame_steps mode)
            # This orders subsequences from shortest to longest (e.g., [0], [0,1], [0,1,2], ...)
            results_for_trajectory.sort(key=lambda r: r.get("metadata", {}).get("frame_step", 0))

            if not results_for_trajectory:
                continue

            result = results_for_trajectory[0]
            data_source = result.get("data_source", "unknown")
            quality_label = result.get("quality_label", "unknown")
            traj_id = result.get("id", f"traj_{idx}")
            partial_success = result.get("partial_success")
            task = result.get("task", "unknown")

            # Build directory structure: {data_source}/{quality_label}/
            save_dir = os.path.join(output_dir, "reward_alignment_videos", str(data_source), str(quality_label))
            os.makedirs(save_dir, exist_ok=True)

            # Build filename
            if is_roboarena and partial_success is not None:
                # For RoboArena: {quality_label}_{partial_success}_{traj_id}.mp4
                filename = f"{quality_label}_{partial_success}_{traj_id}.mp4"
            else:
                # Standard: {traj_id}.mp4
                filename = f"{traj_id}.mp4"

            video_path = os.path.join(save_dir, filename)

            # Load original frames at full resolution from video_path
            video_path_from_result = result.get("video_path")
            original_frames = load_frames_from_npz(video_path_from_result)
            # frames are in (T, H, W, C) format from load_frames_from_npz
            if original_frames.shape[-1] == 3:
                frames_rgb = original_frames.astype(np.uint8)
            elif original_frames.shape[1] == 3:
                # If in (T, C, H, W) format, transpose to (T, H, W, C)
                frames_rgb = original_frames.transpose(0, 2, 3, 1).astype(np.uint8)
            else:
                frames_rgb = original_frames.astype(np.uint8)

            # Ensure frames are in correct range [0, 255]
            if frames_rgb.max() <= 1.0:
                frames_rgb = (frames_rgb * 255).astype(np.uint8)
            else:
                frames_rgb = np.clip(frames_rgb, 0, 255).astype(np.uint8)

            # Get progress data for this trajectory (should always be available)
            progress_pred = None
            target_progress = None
            if trajectory_progress_data and idx < len(trajectory_progress_data):
                progress_pred = trajectory_progress_data[idx]

            # Extract target_progress from results_for_trajectory (always needed)
            # If we don't have progress_pred from trajectory_progress_data, extract from results_for_trajectory
            if progress_pred is None:
                progress_pred = []
                target_progress = []
                for r in results_for_trajectory:
                    pred = r.get("progress_pred")
                    tgt = r.get("target_progress")
                    if pred is not None:
                        # Use prediction at current timestep (or last if past max length)
                        timestep = len(progress_pred)
                        if timestep >= len(pred) - 1:
                            progress_pred.append(float(pred[-1]))
                        else:
                            progress_pred.append(float(pred[timestep]))
                    else:
                        progress_pred.append(0.0)

                    if tgt is not None and len(tgt) > 0:
                        target_progress.append(float(tgt[-1]))
                    else:
                        target_progress.append(0.0)

                # Handle relative progress type
                if self.config.data.progress_pred_type == "relative":
                    progress_pred = np.cumsum(np.array(progress_pred)).tolist()
                    target_progress = np.cumsum(np.array(target_progress)).tolist()

            # Get success data for this trajectory (if available)
            success_probs = None
            success_labels = None
            for r in results_for_trajectory:
                if r.get("success_probs") is not None:
                    if success_probs is None:
                        success_probs = []
                    sp = r.get("success_probs")
                    if sp is not None:
                        # Use probability at current timestep (or last if past max length)
                        timestep = len(success_probs)
                        if isinstance(sp, (list, np.ndarray)):
                            if timestep >= len(sp) - 1:
                                success_probs.append(float(sp[-1]))
                            else:
                                success_probs.append(float(sp[timestep]))
                        else:
                            success_probs.append(float(sp))
                    else:
                        success_probs.append(0.0)

                if r.get("success_labels") is not None:
                    if success_labels is None:
                        success_labels = []
                    sl = r.get("success_labels")
                    if sl is not None:
                        # Use label at current timestep (or last if past max length)
                        timestep = len(success_labels)
                        if isinstance(sl, (list, np.ndarray)):
                            if timestep >= len(sl) - 1:
                                success_labels.append(float(sl[-1]))
                            else:
                                success_labels.append(float(sl[timestep]))
                        else:
                            success_labels.append(float(sl))
                    else:
                        success_labels.append(0.0)

            # Ensure we have progress data (should always be available)
            if progress_pred is None or target_progress is None:
                logger.warning(f"No progress data available for trajectory {traj_id}, skipping video")
                continue

            # Create matplotlib animated plot video
            # Define DPI for animation quality
            fig_dpi = 300

            # Use matplotlib animation to save video with subplots
            try:
                # Compute metrics
                last_preds = np.array(progress_pred)
                last_targets = np.array(target_progress)

                # Check if this is a failure dataset
                from rfm.data.dataset_category import is_failure

                is_failure_dataset = is_failure(data_source)

                if is_failure_dataset:
                    traj_mse = 0.0
                    traj_pearson = 0.0
                    traj_spearman = 0.0
                else:
                    traj_mse = float(np.mean((last_targets - last_preds) ** 2))
                    traj_pearson = compute_pearson(last_targets.tolist(), last_preds.tolist())
                    traj_spearman = compute_spearman(last_targets.tolist(), last_preds.tolist())

                    # Handle NaN values
                    traj_pearson = float(traj_pearson) if not np.isnan(traj_pearson) else 0.0
                    traj_spearman = float(traj_spearman) if not np.isnan(traj_spearman) else 0.0

                # Determine number of subplots: 3 if success data available, 2 otherwise
                has_success_data = success_probs is not None and len(success_probs) > 0
                num_subplots = 3 if has_success_data else 2

                # Create figure with subplots: video, progress plot, and optionally success plot
                if has_success_data:
                    fig_anim, (ax_video, ax_progress, ax_success) = plt.subplots(1, 3, figsize=(24, 8), dpi=fig_dpi)
                else:
                    fig_anim, (ax_video, ax_progress) = plt.subplots(1, 2, figsize=(16, 8), dpi=fig_dpi)
                ax_video.axis("off")

                # Set up progress plot
                ax_progress.set_ylabel("Progress", fontsize=24, fontweight="bold")
                ax_progress.set_xlabel("Timestep", fontsize=24, fontweight="bold")

                title_parts = [f"Task: {task}, Quality: {quality_label}"]
                if is_roboarena and partial_success is not None:
                    title_parts.append(f"Partial Success: {partial_success:.2f}")
                title_parts.append(f"MSE: {traj_mse:.3f}, r: {traj_pearson:.3f}, sp: {traj_spearman:.3f}")
                ax_progress.set_title("\n".join(title_parts), fontsize=20, fontweight="bold", pad=30)
                ax_progress.set_ylim(0, 1)
                ax_progress.set_xlim(0, max(len(last_preds), 1))
                ax_progress.set_yticks([0, 1])
                ax_progress.spines["right"].set_visible(False)
                ax_progress.spines["top"].set_visible(False)
                ax_progress.tick_params(axis="both", which="major", labelsize=18)

                im_video = ax_video.imshow(frames_rgb[0])
                (line_progress,) = ax_progress.plot([], [], linewidth=4, color="blue")

                line_success = None
                if has_success_data:
                    last_success_probs = np.array(success_probs)
                    last_success_labels = np.array(success_labels) if success_labels is not None else None

                    ax_success.set_ylabel("Success Probability", fontsize=24, fontweight="bold")
                    ax_success.set_xlabel("Timestep", fontsize=24, fontweight="bold")
                    ax_success.set_title("Success Prediction", fontsize=20, fontweight="bold", pad=30)
                    ax_success.set_ylim(0, 1)
                    ax_success.set_xlim(0, max(len(last_success_probs), 1))
                    ax_success.set_yticks([0, 1])
                    ax_success.spines["right"].set_visible(False)
                    ax_success.spines["top"].set_visible(False)
                    ax_success.tick_params(axis="both", which="major", labelsize=18)

                    (line_success,) = ax_success.plot([], [], linewidth=4, color="green", label="Predicted")
                    if last_success_labels is not None:
                        ax_success.plot(
                            range(len(last_success_labels)),
                            last_success_labels,
                            linewidth=2,
                            color="red",
                            linestyle="--",
                            label="Ground Truth",
                            alpha=0.7,
                        )
                    ax_success.legend(fontsize=16)

                def animate(frame_idx):
                    # Update video frame
                    im_video.set_array(frames_rgb[frame_idx])

                    # Update progress plot up to current frame
                    max_idx = min(frame_idx + 1, len(last_preds))
                    line_progress.set_data(range(max_idx), last_preds[:max_idx])

                    # Update success plot up to current frame if available
                    if has_success_data and line_success is not None:
                        max_idx_success = min(frame_idx + 1, len(last_success_probs))
                        line_success.set_data(range(max_idx_success), last_success_probs[:max_idx_success])
                        return [im_video, line_progress, line_success]

                    return [im_video, line_progress]

                # Create animation
                anim = animation.FuncAnimation(
                    fig_anim, animate, frames=len(frames_rgb), interval=500, blit=True, repeat=True
                )

                Writer = animation.writers["ffmpeg"]
                writer = Writer(fps=2, metadata=dict(artist="RFM"), bitrate=5000)
                anim.save(video_path, writer=writer, dpi=fig_dpi)
                plt.close(fig_anim)

                saved_count += 1
                logger.debug(f"Saved reward_alignment video: {video_path}")
            except Exception as e:
                logger.warning(f"Failed to save video {video_path}: {e}")

        if saved_count > 0:
            logger.info(f"Saved {saved_count} reward_alignment videos to {output_dir}/reward_alignment_videos/")

    def _save_policy_ranking_incorrect_pairs(self, task_groups, eval_results, output_dir, ds_name, is_roboarena):
        """Save incorrectly and correctly ranked policy pairs to disk.

        Finds pairs where the predicted reward ordering doesn't match the ground truth ordering:
        - For non-RoboArena: successful < failure, successful < suboptimal, suboptimal < failure
        - For RoboArena: partial_success ordering doesn't match predicted reward ordering

        Saves final frames side by side with metadata.
        Saves up to 10 incorrect pairs and 10 correct pairs (randomly sampled).
>>>>>>> e5377da9
        """
        quality_order = {"failure": 1, "suboptimal": 2, "successful": 3}
        incorrect_pairs = []
        correct_pairs = []

        for task, trajectories in task_groups.items():
            if len(trajectories) < 2:
                continue

            if is_roboarena:
                # RoboArena: Check pairs where partial_success ordering doesn't match predicted reward ordering
                for i in range(len(trajectories)):
                    for j in range(i + 1, len(trajectories)):
                        traj1 = trajectories[i]
                        traj2 = trajectories[j]

                        partial1 = traj1.get("partial_success")
                        partial2 = traj2.get("partial_success")
                        pred1 = traj1.get("final_predicted_reward")
                        pred2 = traj2.get("final_predicted_reward")

                        if partial1 is None or partial2 is None or pred1 is None or pred2 is None:
                            continue

                        # Skip if partial_success values are the same
                        if partial1 == partial2:
                            continue

                        # Check if ordering is incorrect
                        partial_order_correct = partial1 > partial2  # traj1 should have higher partial_success
                        pred_order = pred1 > pred2  # traj1 has higher predicted reward

                        # Check if ranking is correct or incorrect
                        if partial_order_correct != pred_order:
                            incorrect_pairs.append({
                                "task": task,
                                "traj1": traj1,
                                "traj2": traj2,
                                "partial1": partial1,
                                "partial2": partial2,
                                "pred1": pred1,
                                "pred2": pred2,
                                "error_type": "partial_success_mismatch",
                            })
                        else:
                            correct_pairs.append({
                                "task": task,
                                "traj1": traj1,
                                "traj2": traj2,
                                "partial1": partial1,
                                "partial2": partial2,
                                "pred1": pred1,
                                "pred2": pred2,
                                "error_type": "partial_success_correct",
                            })
            else:
                # Non-RoboArena: Check pairs where quality ordering doesn't match predicted reward ordering
                for i in range(len(trajectories)):
                    for j in range(i + 1, len(trajectories)):
                        traj1 = trajectories[i]
                        traj2 = trajectories[j]

                        quality1 = traj1.get("quality_label")
                        quality2 = traj2.get("quality_label")
                        pred1 = traj1.get("final_predicted_reward_last")
                        pred2 = traj2.get("final_predicted_reward_last")

                        if quality1 is None or quality2 is None or pred1 is None or pred2 is None:
                            continue

                        order1 = quality_order.get(quality1, 0)
                        order2 = quality_order.get(quality2, 0)

                        # Skip if same quality
                        if order1 == order2:
                            continue

                        # Check if ordering is incorrect
                        quality_order_correct = order1 > order2  # traj1 should have higher quality
                        pred_order = pred1 > pred2  # traj1 has higher predicted reward

                        # Check if ranking is correct or incorrect
                        error_type = f"{quality1}_vs_{quality2}"
                        if quality_order_correct != pred_order:
                            incorrect_pairs.append({
                                "task": task,
                                "traj1": traj1,
                                "traj2": traj2,
                                "quality1": quality1,
                                "quality2": quality2,
                                "pred1": pred1,
                                "pred2": pred2,
                                "error_type": error_type,
                            })
                        else:
                            correct_pairs.append({
                                "task": task,
                                "traj1": traj1,
                                "traj2": traj2,
                                "quality1": quality1,
                                "quality2": quality2,
                                "pred1": pred1,
                                "pred2": pred2,
                                "error_type": f"{error_type}_correct",
                            })

        max_pairs = 10

        def sample_diverse_pairs(pairs, max_count):
            """Sample pairs ensuring each trajectory appears at most once."""
            if len(pairs) <= max_count:
                return pairs

            # Track which trajectory IDs we've already used
            used_traj_ids = set()
            selected_pairs = []

            # Shuffle pairs to randomize selection
            shuffled_pairs = pairs.copy()
            random.shuffle(shuffled_pairs)

            for pair in shuffled_pairs:
                if len(selected_pairs) >= max_count:
                    break

                traj1_id = pair["traj1"].get("id")
                traj2_id = pair["traj2"].get("id")

                # Check if either trajectory has been used
                if traj1_id not in used_traj_ids and traj2_id not in used_traj_ids:
                    selected_pairs.append(pair)
                    used_traj_ids.add(traj1_id)
                    used_traj_ids.add(traj2_id)

            # If we haven't filled up to max_count, add remaining pairs even if they repeat
            if len(selected_pairs) < max_count:
                remaining = [p for p in shuffled_pairs if p not in selected_pairs]
                needed = max_count - len(selected_pairs)
                selected_pairs.extend(remaining[:needed])

            return selected_pairs

        incorrect_pairs = sample_diverse_pairs(incorrect_pairs, max_pairs)
        correct_pairs = sample_diverse_pairs(correct_pairs, max_pairs)

        if not incorrect_pairs and not correct_pairs:
            logger.info(f"No pairs found for policy_ranking/{ds_name}")
            return

        # Create output directories
        save_dir = os.path.join(output_dir, "policy_ranking_viz", ds_name)
        os.makedirs(save_dir, exist_ok=True)

        def save_pair_visualization(pair, idx, pair_type, save_dir):
            """Helper function to save a single pair visualization.

            Args:
                pair: Dictionary containing traj1, traj2, task, and metadata
                idx: Index of the pair
                pair_type: "incorrect" or "correct"
                save_dir: Directory to save the visualization

            Returns:
                True if saved successfully, False otherwise
            """
            traj1 = pair["traj1"]
            traj2 = pair["traj2"]
            task = pair["task"]

            # Load final frames from video paths
            video_path1 = traj1.get("video_path")
            video_path2 = traj2.get("video_path")

            if not video_path1 or not video_path2:
                return False

            try:
                # Load frames and get final frame
                frames1 = load_frames_from_npz(video_path1)
                frames2 = load_frames_from_npz(video_path2)

                # Get final frame (last frame in sequence)
                final_frame1 = frames1[-1] if len(frames1.shape) == 4 else frames1
                final_frame2 = frames2[-1] if len(frames2.shape) == 4 else frames2

                # Ensure frames are in (H, W, C) format
                if len(final_frame1.shape) == 3 and final_frame1.shape[0] == 3:
                    final_frame1 = final_frame1.transpose(1, 2, 0)
                if len(final_frame2.shape) == 3 and final_frame2.shape[0] == 3:
                    final_frame2 = final_frame2.transpose(1, 2, 0)

                # Ensure uint8 and correct range
                if final_frame1.dtype != np.uint8:
                    if final_frame1.max() <= 1.0:
                        final_frame1 = (final_frame1 * 255).astype(np.uint8)
                    else:
                        final_frame1 = np.clip(final_frame1, 0, 255).astype(np.uint8)
                if final_frame2.dtype != np.uint8:
                    if final_frame2.max() <= 1.0:
                        final_frame2 = (final_frame2 * 255).astype(np.uint8)
                    else:
                        final_frame2 = np.clip(final_frame2, 0, 255).astype(np.uint8)

                # Create matplotlib figure with two subplots side by side
                fig, (ax1, ax2) = plt.subplots(1, 2, figsize=(16, 8))

                # Display frames
                ax1.imshow(final_frame1)
                ax1.axis("off")
                ax2.imshow(final_frame2)
                ax2.axis("off")

                # Build labels for each trajectory
                traj_id1 = traj1.get("id", "unknown")
                traj_id2 = traj2.get("id", "unknown")

                if is_roboarena:
                    label1_parts = [
                        f"Task: {task}",
                        f"Partial Success: {pair['partial1']:.2f}",
                        f"Predicted Reward: {pair['pred1']:.3f}",
                        f"ID: {traj_id1}",
                    ]
                    label2_parts = [
                        f"Task: {task}",
                        f"Partial Success: {pair['partial2']:.2f}",
                        f"Predicted Reward: {pair['pred2']:.3f}",
                        f"ID: {traj_id2}",
                    ]
                else:
                    label1_parts = [
                        f"Task: {task}",
                        f"Quality: {pair['quality1']}",
                        f"Predicted Reward: {pair['pred1']:.3f}",
                        f"ID: {traj_id1}",
                    ]
                    label2_parts = [
                        f"Task: {task}",
                        f"Quality: {pair['quality2']}",
                        f"Predicted Reward: {pair['pred2']:.3f}",
                        f"ID: {traj_id2}",
                    ]

                # Add labels above frames
                ax1.set_title("\n".join(label1_parts), fontsize=14, fontweight="bold", pad=10)
                ax2.set_title("\n".join(label2_parts), fontsize=14, fontweight="bold", pad=10)

                # Add title based on pair type
                error_type = pair["error_type"]
                title_prefix = "Incorrectly" if pair_type == "incorrect" else "Correctly"
                fig.suptitle(f"{title_prefix} Ranked Pair: {error_type}", fontsize=16, fontweight="bold", y=0.98)

                plt.tight_layout()

                # Save figure
                filename = f"{task}_{error_type}_{idx}.png"
                # Sanitize filename
                filename = filename.replace("/", "_").replace("\\", "_")
                save_path = os.path.join(save_dir, filename)
                fig.savefig(save_path, dpi=150, bbox_inches="tight")
                plt.close(fig)

                return True
            except Exception as e:
                logger.warning(f"Failed to save {pair_type} pair {idx} for task {task}: {e}")
                return False

        # Save incorrect pairs
        saved_incorrect = 0
        for idx, pair in enumerate(incorrect_pairs):
            if save_pair_visualization(pair, idx, "incorrect", save_dir):
                saved_incorrect += 1

        # Save correct pairs
        saved_correct = 0
        for idx, pair in enumerate(correct_pairs):
            if save_pair_visualization(pair, idx, "correct", save_dir):
                saved_correct += 1

        if saved_incorrect > 0 or saved_correct > 0:
            logger.info(
                f"Saved {saved_incorrect} incorrectly ranked pairs and {saved_correct} correctly ranked pairs to {save_dir}/"
            )

    def _compute_and_log_eval_metrics(self, eval_type, eval_results, ds_name, eval_step, output_dir=None):
        """Compute metrics and create visualizations for evaluation results."""
        # Initialize variables to None to ensure they exist for cleanup
        plots = None
        video_frames_list = None
        trajectory_progress_data = None
        task_groups = None
        task_details = None
        confusion_plot = None
        confusion_matrix = None

        # if dataset name is too long, truncate it
        if len(ds_name) > 90:
            ds_name = ds_name[:90] + "..."

        is_discrete_mode = self.config.loss.progress_loss_type.lower() == "discrete"
        num_bins = self.config.loss.progress_discrete_bins if is_discrete_mode else None

        data_source = None
        if eval_results and len(eval_results) > 0:
            data_source = eval_results[0]["data_source"]

        if eval_type == "reward_alignment":
            eval_metrics, plots, video_frames_list, trajectory_progress_data = compute_eval_metrics(
                eval_type, eval_results, self.config.data.progress_pred_type, is_discrete_mode, num_bins, data_source
            )
            # log_memory_usage(f"After compute_eval_metrics (reward_alignment)")

            banner(
                f"{eval_type} evaluation: {len(eval_results)} samples",
                f"Metrics: {eval_metrics}",
                inner_padding=1,
            )

            # Save videos to disk if output_dir is provided
            if output_dir is not None and video_frames_list:
                self._save_reward_alignment_videos(
                    video_frames_list, plots, eval_results, output_dir, ds_name, trajectory_progress_data
                )

            # Build rows of (video, figure)
            rows = []
            for plot, frames in zip(plots, video_frames_list):
                if frames is not None:
                    rows.append((frames, plot))

            if rows and self.logger.enabled("wandb"):
                self.logger.log_video_table(
                    f"reward_alignment_samples/{ds_name}",
                    videos_and_figures=rows,
                    columns=["video", "progress_plot"],
                    step=eval_step,
                )

            # # Create and log 3x3 grid of videos with progress overlays
            # if video_frames_list and self.logger.enabled("wandb"):
            #     grid_video = create_video_grid_with_progress(
            #         video_frames_list,
            #         trajectory_progress_data,
            #         grid_size=(3, 3),
            #         max_videos=9,
            #         is_discrete_mode=is_discrete_mode,
            #     )
            #     if grid_video is not None:
            #         self.logger.log_video(
            #             f"reward_alignment_grid/{ds_name}",
            #             grid_video,
            #             fps=2,
            #             step=eval_step,
            #         )
            #         del grid_video

            # For tensorboard (no table support), log each video and its figure separately
            if self.logger.enabled("tensorboard"):
                for idx, frames in enumerate(video_frames_list):
                    if frames is not None:
                        self.logger.log_video(
                            f"reward_alignment_video/{ds_name}/{idx}",
                            frames,
                            fps=2,
                            step=eval_step,
                        )
                for idx, plot in enumerate(plots):
                    self.logger.log_figure(f"{ds_name}/reward_alignment_plot/{idx}", plot, step=eval_step)

            # Close all plots to avoid accumulating open figures
            for plot in plots:
                plt.close(plot)

            # Explicitly delete to free memory and set to None for outer cleanup
            # log_memory_usage(f"Before deleting plots/videos")
            del plots, video_frames_list, trajectory_progress_data, rows
            plots = None
            video_frames_list = None
            trajectory_progress_data = None
            # log_memory_usage(f"After deleting plots/videos")
        elif eval_type == "policy_ranking":
            eval_metrics, task_groups, task_details = compute_eval_metrics(
                eval_type, eval_results, self.config.data.progress_pred_type, is_discrete_mode, num_bins, data_source
            )
            # log_memory_usage(f"After compute_eval_metrics (policy_ranking)")

            banner(
                f"{eval_type} evaluation: {len(eval_results)} samples",
                f"Metrics: {eval_metrics}",
                inner_padding=1,
            )

            is_roboarena = "roboarena" in str(ds_name).lower()

            data = []
            if is_roboarena:
                # RoboArena visualization: show partial vs predicted rewards for each aggregation type
                for task, group in task_groups.items():
                    partial_successes = np.array([t["partial_success"] for t in group]).round(2)
                    predicted_rewards_last = np.array([t["final_predicted_reward_last"] for t in group]).round(2)
                    predicted_rewards_avg = np.array([t["final_predicted_reward_avg"] for t in group]).round(2)
                    predicted_rewards_sum = np.array([t["final_predicted_reward_sum"] for t in group]).round(2)
                    partial_successes = partial_successes.tolist()
                    predicted_rewards_last = predicted_rewards_last.tolist()
                    predicted_rewards_avg = predicted_rewards_avg.tolist()
                    predicted_rewards_sum = predicted_rewards_sum.tolist()
                    data.append([
                        task,
                        f"partial:{partial_successes}",
                        f"predicted_last:{predicted_rewards_last}",
                        f"predicted_avg:{predicted_rewards_avg}",
                        f"predicted_sum:{predicted_rewards_sum}",
                    ])
                columns = [
                    "task",
                    "partial_successes",
                    "predicted_rewards_last",
                    "predicted_rewards_avg",
                    "predicted_rewards_sum",
                ]
            else:
                # Standard policy ranking visualization: show quality labels and rewards for each aggregation type
                for task, group in task_groups.items():
                    quality_to_rews_last = collections.defaultdict(list)
                    quality_to_rews_avg = collections.defaultdict(list)
                    quality_to_rews_sum = collections.defaultdict(list)
                    for t in group:
                        rew_last = t["final_predicted_reward_last"]
                        rew_avg = t["final_predicted_reward_avg"]
                        rew_sum = t["final_predicted_reward_sum"]
                        quality_label = t["quality_label"]
                        quality_to_rews_last[quality_label].append(rew_last)
                        quality_to_rews_avg[quality_label].append(rew_avg)
                        quality_to_rews_sum[quality_label].append(rew_sum)

                    for q, r in quality_to_rews_last.items():
                        quality_to_rews_last[q] = np.array(r).round(2).tolist()
                    for q, r in quality_to_rews_avg.items():
                        quality_to_rews_avg[q] = np.array(r).round(2).tolist()
                    for q, r in quality_to_rews_sum.items():
                        quality_to_rews_sum[q] = np.array(r).round(2).tolist()

                    quality_to_rews_last_str = ",".join([f"{q}:{r}" for q, r in quality_to_rews_last.items()])
                    quality_to_rews_avg_str = ",".join([f"{q}:{r}" for q, r in quality_to_rews_avg.items()])
                    quality_to_rews_sum_str = ",".join([f"{q}:{r}" for q, r in quality_to_rews_sum.items()])

                    # Get task details for differences (using last aggregation for differences)
                    task_detail = task_details.get(task, {})
                    succ_subopt = task_detail.get("succ_subopt_diff")
                    subopt_fail = task_detail.get("subopt_fail_diff")
                    succ_fail = task_detail.get("succ_fail_diff")

                    # Format differences
                    diff_str = []
                    if succ_subopt is not None:
                        diff_str.append(f"succ-subopt:{succ_subopt:.2f}")
                    if subopt_fail is not None:
                        diff_str.append(f"subopt-fail:{subopt_fail:.2f}")
                    if succ_fail is not None:
                        diff_str.append(f"succ-fail:{succ_fail:.2f}")
                    diff_str = ",".join(diff_str) if diff_str else "N/A"

                    data.append([
                        task,
                        quality_to_rews_last_str,
                        quality_to_rews_avg_str,
                        quality_to_rews_sum_str,
                        diff_str,
                    ])

                columns = [
                    "task",
                    "quality_and_rews_last",
                    "quality_and_rews_avg",
                    "quality_and_rews_sum",
                    "avg_differences",
                ]

            table_name = f"policy_ranking_samples/{ds_name}"

            self.logger.log_table(
                table_name,
                data=data,
                columns=columns,
                step=eval_step,
            )

            # # Create and log grid of frame pairs with progress annotations
            # if self.logger.enabled("wandb"):
            #     grid_image = create_policy_ranking_grid(
            #         eval_results, grid_size=(2, 2), max_samples=4, is_discrete_mode=is_discrete_mode
            #     )
            #     if grid_image is not None:
            #         self.logger.log_image(
            #             f"policy_ranking_grid/{ds_name}",
            #             grid_image,
            #             step=eval_step,
            #         )
            #         del grid_image

            # Save incorrectly ranked pairs to disk if output_dir is provided
            if output_dir is not None:
                self._save_policy_ranking_incorrect_pairs(task_groups, eval_results, output_dir, ds_name, is_roboarena)

            # log_memory_usage(f"Before deleting policy_ranking data")
            del data, task_groups, task_details
            task_groups = None
            task_details = None
            # log_memory_usage(f"After deleting policy_ranking data")
        elif eval_type == "confusion_matrix":
            confusion_plot, confusion_matrix = compute_eval_metrics(
                eval_type, eval_results, self.config.data.progress_pred_type, is_discrete_mode, num_bins
            )
            eval_metrics = {}  # no eval metrics
            # log_memory_usage(f"After compute_eval_metrics (confusion_matrix)")

            banner(
                f"{eval_type} evaluation: {len(eval_results)} samples",
                f"Metrics: {eval_metrics}",
                inner_padding=1,
            )

            self.logger.log_figure(f"eval_cm/{ds_name}", confusion_plot, step=eval_step)
            plt.close(confusion_plot)
            # log_memory_usage(f"Before deleting confusion_matrix data")
            del confusion_plot, confusion_matrix
            confusion_plot = None
            confusion_matrix = None
            # log_memory_usage(f"After deleting confusion_matrix data")
        elif "quality_preference" in eval_type:
            eval_metrics, task_groups, task_details = compute_eval_metrics(
                eval_type, eval_results, self.config.data.progress_pred_type
            )
            # log_memory_usage(f"After compute_eval_metrics (quality_preference)")

            banner(
                "Completed evaluation",
                f"{eval_type} evaluation: {len(eval_results)} samples",
                "Metrics",
                f"{eval_metrics}",
                inner_padding=1,
            )

            data = []
            for task, details in task_details.items():
                task_acc = details["preference_accuracy"]
                quality_accs = details["quality_accuracies"]
                quality_accs_str = ",".join([f"{k}:{round(v, 3)}" for k, v in quality_accs.items()])
                num_correct = details["num_correct"]
                num_total = details["num_total"]
                data.append([
                    task,
                    round(task_acc, 3),
                    quality_accs_str if quality_accs_str else "N/A",
                    f"{num_correct}/{num_total}",
                ])
            columns = ["task", "preference_accuracy", "quality_accuracies", "num_correct/total"]

            table_name = f"quality_preference_samples/{ds_name}"

            self.logger.log_table(
                table_name,
                data=data,
                columns=columns,
                step=eval_step,
            )
            # log_memory_usage(f"Before deleting quality_preference data")
            del data, task_groups, task_details
            task_groups = None
            task_details = None
            # log_memory_usage(f"After deleting quality_preference data")
        elif eval_type == "similarity_score":
            eval_metrics, task_groups, task_details = compute_eval_metrics(
                eval_type, eval_results, self.config.data.progress_pred_type
            )
            # log_memory_usage(f"After compute_eval_metrics (similarity_score)")

            banner(
                f"{eval_type} evaluation: {len(eval_results)} samples",
                f"Metrics: {eval_metrics}",
                inner_padding=1,
            )

            # Create wandb table for similarity score results
            data = []
            for task, group in task_groups.items():
                task_margin = task_details.get(task, {}).get("avg_margin", 0.0)
                task_same_task_score = task_details.get(task, {}).get("avg_same_task_score", 0.0)
                task_diff_task_score = task_details.get(task, {}).get("avg_diff_task_score", 0.0)
                num_pairs = task_details.get(task, {}).get("num_pairs", 0)
                data.append([
                    task,
                    round(task_margin, 3),
                    round(task_same_task_score, 3),
                    round(task_diff_task_score, 3),
                    num_pairs,
                ])
            columns = ["task", "avg_margin", "avg_same_task_score", "avg_diff_task_score", "num_pairs"]
            self.logger.log_table(
                f"similarity_score_samples/{ds_name}",
                data=data,
                columns=columns,
                step=eval_step,
            )
            # log_memory_usage(f"Before deleting similarity_score data")
            del data, task_groups, task_details
            task_groups = None
            task_details = None
            # log_memory_usage(f"After deleting similarity_score data")
        else:
            raise ValueError(f"Unsupported eval type: {eval_type}")

        # Clean up eval-specific outputs
        if plots is not None:
            del plots
        if video_frames_list is not None:
            del video_frames_list
        if trajectory_progress_data is not None:
            del trajectory_progress_data
        if task_groups is not None:
            del task_groups
        if task_details is not None:
            del task_details
        if confusion_plot is not None:
            del confusion_plot
        if confusion_matrix is not None:
            del confusion_matrix

        return eval_metrics

    def _save_eval_results_json(self, eval_results, eval_type, ds_name, output_dir):
        """Save eval_results as JSON file.

        Args:
            eval_results: List of evaluation result dictionaries
            eval_type: Type of evaluation (e.g., "reward_alignment", "policy_ranking")
            ds_name: Dataset name
            output_dir: Directory to save the JSON file
        """
<<<<<<< HEAD
        # Set model to eval mode
        self.model.eval()
        metrics = {}

        # Run evaluation
        if self.config.training.run_default_eval:
            # Get the evaluation dataset
            eval_dataloader = self.get_eval_dataloader(eval_dataset)

            outputs = []
            with _timer("time/evaluate", timing_raw=self.timing_raw):
                with torch.no_grad():
                    for _step, inputs in tqdm(
                        enumerate(eval_dataloader),
                        total=len(eval_dataloader),
                        desc="Evaluating",
                    ):
                        # Move inputs to device
                        inputs = self._prepare_inputs(inputs)

                        _, loss_dicts = self.compute_loss(self.model, inputs, return_outputs=True, training=False)
                        outputs.append(loss_dicts)

            # assume that we already called .item() on the outputs
            keys = list(outputs[0].keys())
            for key in keys:
                metrics[key] = [output[key] for output in outputs if key in output]
                metrics[key] = np.array(metrics[key]).mean()

            # Aggregate metrics across all processes using accelerator
            metrics = reduce_metrics_with_accelerate(metrics, self.accelerator, aggregate_method="mean")

            # Log metrics
            if is_rank_0():
                rank_0_print("\n=== Custom RFM Evaluation Results (Aggregated) ===")
                for key, value in metrics.items():
                    rank_0_print(f"{key}: {value:.6f}")
                rank_0_print("=" * 50)

            # Also log to wandb if available and configured (only on rank 0)
            if self.args.report_to and "wandb" in self.args.report_to and is_rank_0():
                if wandb.run is not None:
                    wandb.log(metrics)

=======

        def serialize_value(value):
            """Recursively serialize a value to JSON-compatible format."""
            if isinstance(value, np.ndarray):
                return value.tolist()
            elif isinstance(value, (np.integer, np.floating)):
                return float(value)
            elif isinstance(value, (np.bool_, bool)):
                return bool(value)
            elif isinstance(value, dict):
                return {k: serialize_value(v) for k, v in value.items()}
            elif isinstance(value, list):
                return [serialize_value(v) for v in value]
            elif isinstance(value, (int, float, str, type(None))):
                return value
            else:
                # Fallback: try to convert to string
                return str(value)

        # Serialize eval_results
        serialized_results = [serialize_value(result) for result in eval_results]

        # Create output directory if it doesn't exist
        eval_results_dir = os.path.join(output_dir, "eval_results")
        os.makedirs(eval_results_dir, exist_ok=True)

        # Create filename: {eval_type}_{ds_name}.json
        filename = f"{eval_type}_{ds_name}.json"
        filepath = os.path.join(eval_results_dir, filename)

        # Save to JSON file
        with open(filepath, "w") as f:
            json.dump(serialized_results, f, indent=2)
        logger.info(f"Saved {len(eval_results)} eval results to: {filepath}")

    def _cleanup_eval_dataset(self, dataset, dataloader, eval_results):
        """Clean up dataset, dataloader, and eval_results after evaluation."""
        logger.info(f"  [Rank {get_rank()}] Cleaning up dataset and eval_results")
        # log_memory_usage(f"Before cleanup")

        # Aggressive cleanup to prevent memory leaks
        # First, delete eval_results which can be large
        logger.debug(f"  [Rank {get_rank()}] Deleting eval_results")
        del eval_results

        # For the dataloader, we need to ensure worker processes are shut down
        # The accelerator.prepare() wraps the dataloader, so we need to clean both
        # Access the underlying dataloader if it exists and has workers
        logger.debug(f"  [Rank {get_rank()}] Shutting down dataloader workers")
        try:
            if hasattr(dataloader, "_loader"):
                # Accelerator-wrapped dataloader
                underlying_dl = dataloader._loader
            else:
                underlying_dl = dataloader

            # Shutdown workers if they exist
            if hasattr(underlying_dl, "_iterator") and underlying_dl._iterator is not None:
                logger.debug(f"  [Rank {get_rank()}] Calling _shutdown_workers()")
                underlying_dl._iterator._shutdown_workers()
                underlying_dl._iterator = None
                logger.debug(f"  [Rank {get_rank()}] Workers shut down successfully")
        except (AttributeError, RuntimeError) as e:
            logger.debug(f"  [Rank {get_rank()}] Could not explicitly shutdown workers: {e}")

        # Delete dataloader and dataset
        logger.debug(f"  [Rank {get_rank()}] Deleting dataloader and dataset")
        del dataloader, dataset
        # log_memory_usage(f"After deleting dataloader and dataset")

        # Force garbage collection
        import gc

        logger.debug(f"  [Rank {get_rank()}] Running garbage collection")
        gc.collect()
        # log_memory_usage(f"After first gc.collect()")
        gc.collect()  # Call twice for cyclic references
        # log_memory_usage(f"After second gc.collect()")

        # Clear GPU cache
        if torch.cuda.is_available():
            logger.debug(f"  [Rank {get_rank()}] Clearing CUDA cache")
            torch.cuda.empty_cache()
            torch.cuda.synchronize()
        logger.debug(f"  [Rank {get_rank()}] Cleanup complete")

    def _run_single_eval_dataset(self, eval_type, eval_dataset, eval_step, output_dir=None):
        """Run evaluation for a single dataset."""
        logger.info(f"  Processing dataset: {eval_dataset}")
        # log_memory_usage(f"Before dataset {eval_dataset}")

        dataset_for_mapping = eval_dataset[0] if isinstance(eval_dataset, list) else eval_dataset
        ds_name = DS_SHORT_NAME_MAPPING.get(dataset_for_mapping, dataset_for_mapping)
        timing_key = f"time/eval_dataset/{eval_type}/{ds_name}"

        with _timer(timing_key, timing_raw=self.timing_raw):
            # Setup dataset and dataloader
            dataset, dataloader = self._setup_eval_dataset(eval_type, eval_dataset)

            eval_results = []
            batch_idx = 0
            # Create tqdm iterator explicitly so we can close it properly
            dataloader_iter = tqdm(
                dataloader,
                desc=f"Running {eval_type}, ds: {eval_dataset}, batch size: {self.config.training.per_device_eval_batch_size}",
                disable=not is_rank_0(),
            )

            for batch in dataloader_iter:
                logger.trace(f"  Processing batch {batch_idx}")
                # if batch_idx % 10 == 0:  # Log memory every 10 batches
                #     log_memory_usage(f"Batch {batch_idx}/{len(dataloader)}")

                batch = self._prepare_inputs(batch)

                # Log batch composition
                num_pref = batch.get("num_preferences", 0)
                num_prog = batch.get("num_progress", 0)
                num_sim = batch.get("num_similarities", 0)
                logger.trace(f"  Batch {batch_idx}: pref={num_pref}, prog={num_prog}, sim={num_sim}")
                batch_idx += 1

                # Process batch based on eval type
                if eval_type in ["reward_alignment", "policy_ranking", "confusion_matrix"]:
                    batch_results, outputs = self._process_batch_progress_eval(batch, eval_type)
                    eval_results.extend(batch_results)
                elif "quality_preference" in eval_type:
                    batch_results, outputs = self._process_batch_preference_eval(batch)
                    eval_results.extend(batch_results)
                elif eval_type == "similarity_score":
                    batch_results, outputs = self._process_batch_similarity_eval(batch)
                    eval_results.extend(batch_results)

                # Clean up batch tensors and free memory after each batch
                # This is critical for VQA with generation to prevent OOM
                del batch, outputs
                if torch.cuda.is_available():
                    torch.cuda.empty_cache()

                # # Log memory after cleanup every 10 batches
                # if (batch_idx - 1) % 10 == 0:
                #     log_memory_usage(f"After batch {batch_idx - 1} cleanup")

            # Close tqdm iterator to release any held references
            dataloader_iter.close()
            del dataloader_iter

            logger.info(f"  [Rank {get_rank()}] Finished processing {len(eval_results)} eval results")
            # log_memory_usage(f"After eval loop, before compute_eval_metrics")

            # Compute metrics and create visualizations (only on main process)
            eval_metrics = {}
            if self.accelerator.is_main_process:
                logger.info(f"  [Rank {get_rank()}] Starting metric computation")
                # Use output_dir parameter if provided, otherwise fall back to config
                actual_output_dir = output_dir if output_dir is not None else getattr(self.config, "output_dir", None)
                eval_metrics = self._compute_and_log_eval_metrics(
                    eval_type, eval_results, ds_name, eval_step, output_dir=actual_output_dir
                )

                # Save eval_results as JSON if output_dir is available
                if actual_output_dir is not None:
                    self._save_eval_results_json(eval_results, eval_type, ds_name, actual_output_dir)
                logger.info(f"  [Rank {get_rank()}] Finished metric computation")
            else:
                logger.info(f"  [Rank {get_rank()}] Skipping metric computation (not main process)")

            # Cleanup
            logger.info(f"  [Rank {get_rank()}] Starting dataset cleanup")
            self._cleanup_eval_dataset(dataset, dataloader, eval_results)
            logger.info(f"  [Rank {get_rank()}] Finished dataset cleanup")

            # log_memory_usage(f"After cleanup for {eval_dataset}")

            # Store timing for this eval_dataset
            eval_dataset_time = self.timing_raw.get(timing_key, 0.0)
            logger.info(
                f"  [Rank {get_rank()}] Finished {eval_type} for {eval_dataset} (took {eval_dataset_time:.2f} seconds)"
            )
            logger.info("-" * 80)

            return eval_metrics, ds_name

    def _run_custom_evaluations(self, eval_step=None, output_dir=None):
        """
        Run custom evaluations.

        Args:
            eval_step: Step number to use for logging. If None, uses self.state.global_step.
                      This ensures consistent step logging to prevent wandb warnings.
            output_dir: Optional directory to save evaluation outputs (e.g., videos for reward_alignment).
        """
        if eval_step is None:
            eval_step = self.state.global_step

        logger.info("=" * 100)
        logger.info("STARTING CUSTOM EVALUATIONS")
        # log_memory_usage("Before custom evaluations")
        logger.info("=" * 100)

        metrics = collections.defaultdict(dict)
        eval_types = self.config.custom_eval.eval_types

        EVAL_TYPE_SHORT = {
            "reward_alignment": "rew_align",
            "confusion_matrix": "cm",
            "policy_ranking": "p_rank",
            "quality_preference": "pref",
            "quality_preference_roboarena": "pref_robo",
            "similarity_score": "sim_score",
        }

        banner("Running custom evaluations", f"Custom evaluations: {eval_types}")

        eval_type_timings = {}
        eval_dataset_timings = {}

        for eval_type in eval_types:
            logger.info("=" * 80)
            logger.info(f"Running evaluation for: {eval_type}")
            # log_memory_usage(f"Before {eval_type}")
            logger.info("=" * 80)

            eval_datasets_name = getattr(self.config.custom_eval, eval_type)

            with _timer(f"time/eval_type/{eval_type}", timing_raw=self.timing_raw):
                for eval_dataset in eval_datasets_name:
                    eval_metrics, ds_name = self._run_single_eval_dataset(
                        eval_type, eval_dataset, eval_step, output_dir=output_dir
                    )
                    metrics[ds_name][eval_type] = eval_metrics

                    # Store timing for this eval_dataset
                    dataset_for_mapping = eval_dataset[0] if isinstance(eval_dataset, list) else eval_dataset
                    ds_name_mapped = DS_SHORT_NAME_MAPPING.get(dataset_for_mapping, dataset_for_mapping)
                    timing_key = f"time/eval_dataset/{eval_type}/{ds_name_mapped}"
                    eval_dataset_time = self.timing_raw.get(timing_key, 0.0)
                    eval_dataset_timings[timing_key] = eval_dataset_time

                # log_memory_usage(f"After completing all datasets for {eval_type}")

            eval_type_time = self.timing_raw.get(f"time/eval_type/{eval_type}", 0.0)
            eval_type_timings[f"time/eval_type/{eval_type}"] = eval_type_time
            logger.info(f"Finished eval_type: {eval_type} (took {eval_type_time:.2f} seconds)")
            logger.info("=" * 80)

        flat_metrics = {}
        for ds_name, eval_type_metric in metrics.items():
            for eval_type, metric in eval_type_metric.items():
                eval_type_short = EVAL_TYPE_SHORT[eval_type]
                # Add to flat metrics dict with full names
                for k, v in metric.items():
                    if isinstance(v, (int, float)):
                        metric_name = f"eval_{eval_type_short}/{k}_{ds_name}"
                        flat_metrics[metric_name] = v

        # Prepare metrics for callbacks (all processes should have the same metrics)
        callback_metrics = flat_metrics

        # Prepare wandb metrics and log (only on main process)
        if self.accelerator.is_main_process:
            # Convert callback_metrics to float for wandb logging
            to_log = {k: float(v) for k, v in callback_metrics.items()}
            to_log["epoch"] = self.state.epoch

            # Add timing metrics
            for timing_key, timing_value in eval_type_timings.items():
                to_log[timing_key] = float(timing_value)
            for timing_key, timing_value in eval_dataset_timings.items():
                to_log[timing_key] = float(timing_value)

            self.logger.log_scalars(to_log, step=eval_step)

            # Log timing summary to console
            if is_rank_0():
                logger.info("=" * 80)
                logger.info("Custom Evaluation Timing Summary")
                logger.info("=" * 80)
                logger.info("Per eval_type:")
                for timing_key, timing_value in sorted(eval_type_timings.items()):
                    logger.info(f"  {timing_key}: {timing_value:.2f} seconds")
                logger.info("Per eval_dataset:")
                for timing_key, timing_value in sorted(eval_dataset_timings.items()):
                    logger.info(f"  {timing_key}: {timing_value:.2f} seconds")
                logger.info("=" * 80)

        banner("Finished running custom evaluations!")
        # log_memory_usage("After all evaluations, before cleanup")

        # Reset model to training mode and clear any cached states to prevent leakage
        self.model.train()
        # Ensure gradients are cleared before returning to training
        if hasattr(self, "optimizer") and self.optimizer is not None:
            self.optimizer.zero_grad(set_to_none=True)

        # Aggressive cleanup to prevent OOM after evaluation
        import gc

        if torch.cuda.is_available():
            torch.cuda.empty_cache()
            torch.cuda.synchronize()
            torch.cuda.empty_cache()  # Call twice
        gc.collect()
        gc.collect()

        # Clean up large objects
        del metrics

        # log_memory_usage("After final cleanup")
        logger.info("=" * 100)
        logger.info("FINISHED CUSTOM EVALUATIONS")
        logger.info("=" * 100)

        # Final synchronization barrier to ensure all processes finish together
        if dist.is_initialized():
            logger.info(f"  [Rank {get_rank()}] Waiting at barrier in _run_custom_evaluations")
            dist.barrier()
            logger.info(f"  [Rank {get_rank()}] Passed barrier in _run_custom_evaluations")

        return callback_metrics

    def evaluate(self, eval_dataset=None, ignore_keys=None) -> Dict[str, float]:
        """
        Override evaluate method to implement custom RFM evaluation metrics.
        """
        eval_step = self.state.global_step

        # Save current training mode and set to eval mode
        was_training = self.model.training
        self.model.eval()
        metrics = {}

        # Run evaluation
        if self.config.training.run_default_eval:
            # Get the evaluation dataset
            eval_dataloader = self.get_eval_dataloader(eval_dataset)

            outputs = []
            with _timer("time/evaluate", timing_raw=self.timing_raw):
                with torch.no_grad():
                    for _step, inputs in tqdm(
                        enumerate(eval_dataloader),
                        total=len(eval_dataloader),
                        desc="Evaluating",
                        disable=not is_rank_0(),
                    ):
                        # Move inputs to device
                        inputs = self._prepare_inputs(inputs)

                        _, loss_dicts = self.compute_loss(self.model, inputs, return_outputs=True, training=False)
                        outputs.append(loss_dicts)

            # assume that we already called .item() on the outputs
            keys = list(outputs[0].keys())
            for key in keys:
                metrics[key] = [output[key] for output in outputs if key in output]
                metrics[key] = np.array(metrics[key]).mean()

            # Aggregate metrics across all processes using accelerator
            metrics = reduce_metrics_with_accelerate(metrics, self.accelerator, aggregate_method="mean")
            metrics["time/evaluate"] = self.timing_raw["time/evaluate"]

>>>>>>> e5377da9
        # Run the custom evaluations
        custom_eval_should_run = (
            self.config.training.custom_eval_steps
            and self.state.global_step % self.config.training.custom_eval_steps == 0
        )
        if custom_eval_should_run:
<<<<<<< HEAD
            custom_metrics = self._run_custom_evaluations()
            metrics.update(custom_metrics)
=======
            with _timer("time/custom_evaluations", timing_raw=self.timing_raw):
                # Get output_dir from config if available (for offline eval)
                output_dir = getattr(self.config, "output_dir", None)
                custom_metrics = self._run_custom_evaluations(eval_step=eval_step, output_dir=output_dir)

            metrics.update(custom_metrics)
            # Add custom evaluation time
            metrics["time/custom_evaluations"] = self.timing_raw["time/custom_evaluations"]

            if is_rank_0():
                logger.info(f"Custom evaluations took {self.timing_raw['time/custom_evaluations']:.2f} seconds")

        if metrics:
            if is_rank_0():
                banner("Evaluation Results (Aggregated)", inner_padding=1)
                for key, value in metrics.items():
                    logger.info(f"{key}: {value:.6f}")
                logger.info("=" * 50)

            if is_rank_0():
                self.logger.log_scalars(metrics, step=eval_step)

            # Trigger the callback handler with all metrics
            self.control = self.callback_handler.on_evaluate(self.args, self.state, self.control, metrics)

        # CRITICAL: Final barrier OUTSIDE the if metrics block to ensure ALL ranks wait
        # This is the absolute final barrier before returning from evaluate(), ensuring no training can start
        # until all evaluation is completely done, regardless of whether metrics were computed
        if dist.is_initialized():
            logger.debug(f"[Rank {get_rank()}] Waiting at final barrier before returning from evaluate()")
            dist.barrier()
            logger.debug(f"[Rank {get_rank()}] Passed final barrier, about to return from evaluate()")

        # Restore original training mode to prevent state leakage
        self.model.train(was_training)
        # Ensure gradients are cleared before returning to training
        if hasattr(self, "optimizer") and self.optimizer is not None:
            self.optimizer.zero_grad(set_to_none=True)
        # Clear any cached states that might persist from evaluation
        if torch.cuda.is_available():
            torch.cuda.empty_cache()
            # Synchronize to ensure all operations are complete
            torch.cuda.synchronize()
>>>>>>> e5377da9

            # to trigger the callback handler
            # self.log(metrics)
            self.control = self.callback_handler.on_evaluate(self.args, self.state, self.control, metrics)
        return metrics

    def compute_loss(self, model, inputs, return_outputs=False, training=True, **kwargs):
        """Compute loss for separate preference and similarity batches."""
        logger.trace("compute_loss: Starting")

        # Set static graph for DDP on first training step to handle multiple forward passes
        # This is necessary because similarity loss does 2 forward passes (ref_sim and ref_diff)
        if (
            training
            and not self._ddp_static_graph_set
            and getattr(self.accelerator.gradient_state, "sync_gradients", True)
            and hasattr(model, "module")
        ):
            if hasattr(model.module, "_set_static_graph"):
                logger.info("Setting DDP static graph mode for multiple forward passes")
                model.module._set_static_graph()
                self._ddp_static_graph_set = True
            elif hasattr(model, "_set_static_graph"):
                logger.info("Setting DDP static graph mode for multiple forward passes")
                model._set_static_graph()
                self._ddp_static_graph_set = True

        # Extract the separate batches
        preference_inputs = inputs.get("preference_inputs", {})
        progress_inputs = inputs.get("progress_inputs", {})
        similarity_inputs = inputs.get("similarity_inputs", {})

        num_preferences = inputs.get("num_preferences", 0)
        num_similarities = inputs.get("num_similarities", 0)
        num_progress = inputs.get("num_progress", 0)

        total_loss = 0
        log_metadata = {}

<<<<<<< HEAD
=======
        logger.trace(
            f"Num preferences: {num_preferences}, Num similarities: {num_similarities}, Num progress: {num_progress}"
        )

>>>>>>> e5377da9
        # Compute preference loss if we have preference samples
        if num_preferences > 0 and preference_inputs and self.config.model.train_preference_head:
            with _timer("time/compute_preference_loss", timing_raw=self.timing_raw):
                preference_loss, loss_dict = self._compute_preference_loss(
                    model, preference_inputs, return_outputs=True, training=training
                )
                total_loss += preference_loss
                log_metadata.update(loss_dict)

        # Compute progress loss if we have progress samples
        if num_progress > 0 and progress_inputs and self.config.model.train_progress_head:
            with _timer("time/compute_progress_loss", timing_raw=self.timing_raw):
                progress_loss, loss_dict = self._compute_progress_loss(
                    model, progress_inputs, return_outputs=True, training=training
                )
                total_loss += progress_loss
            log_metadata.update(loss_dict)

        # Compute similarity loss if we have similarity samples
        if num_similarities > 0 and similarity_inputs and self.config.model.train_similarity_head:
            with _timer("time/compute_similarity_loss", timing_raw=self.timing_raw):
                similarity_loss, loss_dict = self._compute_similarity_loss(
                    model, similarity_inputs, return_outputs=True, training=training
                )
                total_loss += similarity_loss
            log_metadata.update(loss_dict)

        for key, value in log_metadata.items():
            logger.trace(f"{key}: {value}, type: {type(value)}")
            if isinstance(value, torch.Tensor):
                logger.trace(f"\t{key}: shape={value.shape}")

        # Check for NaN in total loss before returning
        if torch.isnan(total_loss).any():
            logger.warning(f"NaN detected in total_loss, replacing with 0.0")
            total_loss = torch.tensor(0.0, device=total_loss.device, dtype=total_loss.dtype)

        # Always store custom losses for logging (even when return_outputs=False)
        self.log_metadata = log_metadata

        if return_outputs:
            # Combine outputs from all loss functions
            extra_info = {**log_metadata, "total_loss": total_loss.item()}
            return total_loss, extra_info

        return total_loss

<<<<<<< HEAD
    def _compute_progress_loss_helper(
        self,
        progress_logits,
        target_progress,
        frame_shape,
        target_progress_mask,
        aggregate: bool = False,
    ):
=======
    def _compute_success_loss_helper(
        self, success_logits, target_progress, success_labels, progress_loss_mask=None
    ) -> Tuple[torch.Tensor, torch.Tensor, torch.Tensor, Dict[str, torch.Tensor]]:
>>>>>>> e5377da9
        """
        Helper function to compute success prediction loss.

        Computes binary cross-entropy loss for frames with:
        - progress < min_success (label=0, failure)
        - progress > max_success (label=1, success)
        - ignores frames in between

        Args:
            success_logits: Success prediction logits (can be tensor or list of tensors)
            target_progress: Target progress tensors (can be tensor or list of tensors)
<<<<<<< HEAD
            frame_shape: List of frame shapes for splicing
            aggregate: Whether to return the mean of the losses and correlations
=======
            success_labels: Success labels from batch (computed in collator) (can be tensor or list of tensors)
            progress_loss_mask: Per-sample mask tensor of shape (batch_size,) with 1.0 for samples
                where we should compute progress/success loss (e.g., successful, rewound, different_task)
            aggregate: Whether to return the mean of the losses and accuracies
>>>>>>> e5377da9

        Returns:
            tuple: (success_loss, success_accuracy, success_auprc, metrics)
        """
<<<<<<< HEAD
        # Handle case where inputs might be tensors or lists
        if progress_logits is None or target_progress is None:
            import ipdb

            ipdb.set_trace()
            return 0.0, 0.0

        # Ensure we have the same number of samples
        assert len(progress_logits) == len(target_progress), (
            f"Progress logits and target progress have different batch sizes"
=======
        # Get base thresholds from config
        min_success = self.config.data.min_success

        # Handle Qwen/Molmo downsampling: take every 2nd frame if using Qwen/Molmo and NOT using multi_image
        # In multi_image mode, we already get one embedding per frame, so no downsampling needed
        # Ensure success_logits matches target_progress length after downsampling
        if (
            "Qwen" in self.config.model.base_model_id or "Molmo" in self.config.model.base_model_id
        ) and not self.config.data.use_multi_image:
            success_logits = success_logits[:, ::2]
            target_progress = target_progress[:, ::2]
            success_labels = success_labels[:, ::2]

        combined_mask = ((target_progress < min_success) | (success_labels > 0.5)).float()

        if progress_loss_mask is not None:
            combined_mask = combined_mask * progress_loss_mask

        # Clamp logits to prevent extreme values and gradient issues
        success_logits = torch.clamp(success_logits, min=-50.0, max=50.0)

        positive_weight_value = float(getattr(self.config.loss, "success_positive_weight", 1.0))
        pos_weight_tensor = torch.tensor(
            positive_weight_value, device=success_logits.device, dtype=success_logits.dtype
        )

        loss = F.binary_cross_entropy_with_logits(
            success_logits,
            success_labels,
            reduction="none",
            pos_weight=pos_weight_tensor,
>>>>>>> e5377da9
        )
        # [Bx1]
        masked_loss = loss * combined_mask

        # Compute accuracy per sample
        success_preds = (torch.sigmoid(success_logits) > 0.5).float()
        correct = (success_preds == success_labels).float()
        masked_correct = correct * combined_mask

        # Compute AUPRC (Area Under Precision-Recall Curve)
        # Flatten tensors for AUPRC computation
        success_probs = torch.sigmoid(success_logits)
        success_probs_flat = success_probs[combined_mask > 0]
        success_labels_flat = success_labels[combined_mask > 0]

        success_loss = masked_loss.sum() / (combined_mask.sum() + 1e-8)
        success_acc = masked_correct.sum() / (combined_mask.sum() + 1e-8)

        # Compute AUPRC across all valid frames
        if success_probs_flat.numel() > 0 and len(torch.unique(success_labels_flat)) > 1:
            auprc = average_precision_score(
                t2n(success_labels_flat),
                t2n(success_probs_flat),
            )
            batch_auprc = torch.tensor(auprc, device=success_loss.device, dtype=torch.float32)
        else:
            batch_auprc = torch.tensor(0.0, device=success_loss.device, dtype=torch.float32)

        metrics = {
            "masked_loss": masked_loss,
            "masked_correct": masked_correct,
        }

<<<<<<< HEAD
        for _i, (pred, target, shape) in enumerate(zip(progress_logits, target_progress, frame_shape, strict=False)):
            num_frames = shape[0] if len(shape) > 0 else 0
            if "Qwen" in self.config.model.base_model_id:
                spliced_target = target[:num_frames][::2]
            else:
                spliced_target = target[:num_frames]
=======
        return success_loss, success_acc, batch_auprc, metrics

    def _compute_progress_loss_helper(
        self,
        progress_pred: torch.Tensor,
        target_progress: torch.Tensor,
        mask: torch.Tensor,
    ) -> Tuple[torch.Tensor, torch.Tensor, Dict[str, torch.Tensor]]:
        """
        Helper function to compute progress loss.

        Args:
            progress_pred: Progress prediction tensors of shape (batch_size, seq_len) for L1/L2 loss,
                          or (batch_size, seq_len, num_bins) for discrete loss (logits)
            target_progress: Target progress tensors of shape (batch_size, seq_len) with values in [0, 1]
            mask: Per-sample mask tensor of shape (batch_size, seq_len) with 1.0 for samples where we should compute loss
>>>>>>> e5377da9

        Returns:
            tuple: (masked_loss, spearman_correlations, metrics)
        """
        # Handle Qwen downsampling: take every 2nd frame if using Qwen and NOT using multi_image
        # In multi_image mode, we already get one embedding per frame, so no downsampling needed
        if (
            "Qwen" in self.config.model.base_model_id or "Molmo" in self.config.model.base_model_id
        ) and not self.config.data.use_multi_image:
            target_progress = target_progress[:, ::2]
            mask = mask[:, ::2]

        # If predict_last_frame_progress is True, only compute loss for the last frame
        last_frame_mask = None
        if self.config.loss.predict_last_frame_progress:
            # Create a mask that only selects the last frame for each sequence
            last_frame_mask = torch.zeros_like(target_progress, dtype=torch.float32)
            last_frame_mask[:, -1] = 1.0  # Set last frame to 1.0 for all sequences
            mask = mask * last_frame_mask

        # Determine loss type from config
        loss_type = self.config.loss.progress_loss_type.lower()

        masked_correct = None

        # Set loss function based on loss type
        if loss_type == "discrete":
            # Discrete loss: target progress is already binned in data sampling
            num_bins = self.config.loss.progress_discrete_bins

            # Target progress is already discrete bins [0, num_bins-1] from data sampling
            # Convert to long tensor
            target_bins = target_progress.long()  # [batch_size, seq_len]
            # Ensure bins are in valid range [0, num_bins-1]
            target_bins = torch.clamp(target_bins, 0, num_bins - 1)

            # progress_pred should be [batch_size, seq_len, num_bins] logits
            # Reshape for cross-entropy: [batch_size * seq_len, num_bins] and [batch_size * seq_len]
            batch_size, seq_len = target_bins.shape

            # Check if progress_pred has the correct shape for discrete mode
            if len(progress_pred.shape) == 2:
                # Model is outputting [batch_size, seq_len] instead of [batch_size, seq_len, num_bins]
                # This means the model wasn't configured for discrete mode
                raise ValueError(
                    f"Discrete loss requires progress_pred shape [batch_size, seq_len, num_bins], "
                    f"but got shape {progress_pred.shape}. "
                    f"The model's progress head may not be configured for discrete mode. "
                    f"Check that loss.progress_loss_type='discrete' is set before model initialization."
                )

            if progress_pred.shape[:2] != (batch_size, seq_len) or progress_pred.shape[2] != num_bins:
                raise ValueError(
                    f"Shape mismatch: progress_pred has shape {progress_pred.shape}, "
                    f"but expected [batch_size={batch_size}, seq_len={seq_len}, num_bins={num_bins}]"
                )

<<<<<<< HEAD
        for _i, (pred, target) in enumerate(zip(spliced_progress_logits, spliced_target_progress, strict=False)):
            loss = F.mse_loss(pred, target)
            progress_losses.append(loss)
=======
            progress_pred_flat = progress_pred.view(batch_size * seq_len, num_bins)  # [B*T, num_bins]
            target_bins_flat = target_bins.view(batch_size * seq_len)  # [B*T]
            # Mask shape may be [B, 1] or [B, seq_len] depending on downsampling/last_frame_mask
            # Ensure it matches target_bins shape [B, seq_len] before flattening
            if mask.shape[1] != seq_len:
                # Mask is [B, 1], expand to [B, seq_len]
                mask_expanded = mask.expand(batch_size, seq_len)  # [B, seq_len]
            else:
                # Mask is already [B, seq_len]
                mask_expanded = mask
            mask_flat = mask_expanded.flatten()  # [B*T]

            # Compute cross-entropy loss per sample
            loss_per_sample_flat = F.cross_entropy(progress_pred_flat, target_bins_flat, reduction="none")  # [B*T]

            # Compute accuracy: compare predicted bins (argmax) with target bins
            pred_bins_flat = torch.argmax(progress_pred_flat, dim=-1)  # [B*T]
            correct_flat = (pred_bins_flat == target_bins_flat).float()  # [B*T]

            # Apply mask and reshape back
            masked_loss_flat = loss_per_sample_flat * mask_flat  # [B*T]
            masked_correct_flat = correct_flat * mask_flat  # [B*T]
            loss_per_sample = loss_per_sample_flat.view(batch_size, seq_len)  # [B, T]
            masked_loss = masked_loss_flat.view(batch_size, seq_len)  # [B, T]
            masked_correct = masked_correct_flat.view(batch_size, seq_len)  # [B, T]
        elif loss_type == "l1":
            loss_fn = F.l1_loss
        else:
            loss_fn = F.mse_loss

        # Compute loss_per_sample and masked_loss for L1/L2
        if loss_type != "discrete":
            loss_per_sample = loss_fn(progress_pred.float(), target_progress.float(), reduction="none")
            masked_loss = loss_per_sample * mask

        # For discrete mode, convert predictions back to continuous for spearman correlation
        # For L1/L2, use predictions as-is
        if loss_type == "discrete":
            # Convert logits to probabilities, then to expected value (weighted sum)
            progress_pred_continuous = torch.softmax(progress_pred, dim=-1)  # [B, T, num_bins]
            # Create bin centers: [0, 1/(num_bins-1), 2/(num_bins-1), ..., 1]
            bin_centers = torch.linspace(0.0, 1.0, num_bins, device=progress_pred.device, dtype=progress_pred.dtype)
            # Compute expected value: sum(prob * bin_center) for each timestep
            progress_pred_for_corr = (progress_pred_continuous * bin_centers.unsqueeze(0).unsqueeze(0)).sum(
                dim=-1
            )  # [B, T]
        else:
            progress_pred_for_corr = progress_pred

        if mask.shape[1] != target_progress.shape[1]:
            repeated_mask = mask.repeat(1, target_progress.shape[1])
        else:
            repeated_mask = mask
        masked_spearman_corr = compute_spearman_correlation(
            progress_pred_for_corr, target_progress, aggregate=False, mask=repeated_mask
        )
        masked_spearman_corr = masked_spearman_corr.detach()
>>>>>>> e5377da9

        # Average per sample, then take mean across batch
        # TODO: might need to change this if the mask is per timestep too
        progress_loss = masked_loss.mean(dim=1).sum(dim=0) / mask.sum()
        spearman_corr = masked_spearman_corr.mean()

        # Keep track of the per-sample metrics
        metrics = {"masked_loss": masked_loss, "masked_spearman_corr": masked_spearman_corr}

        # Add progress accuracy for discrete mode
        if loss_type == "discrete" and masked_correct is not None:
            metrics["masked_progress_accuracy"] = masked_correct

        return progress_loss, spearman_corr, metrics

<<<<<<< HEAD
        raise ValueError("No progress losses found")

    def forward_model(self, model, inputs, sample_type="progress"):
        """Forward pass for the model."""
        with _timer("time/forward", timing_raw=self.timing_raw):
            model_outputs, progress_logits, model_timing_raw = model(
                input_ids=inputs["input_ids"],
                attention_mask=inputs["attention_mask"],
                pixel_values=inputs.get("pixel_values", None),
                pixel_values_videos=inputs.get("pixel_values_videos", None),
                image_grid_thw=inputs.get("image_grid_thw", None),
                video_grid_thw=inputs.get("video_grid_thw", None),
                second_per_grid_ts=inputs.get("second_per_grid_ts", None),
                sample_type=sample_type,
                timing_raw=self.timing_raw,
=======
    def _add_stratified_metrics(
        self,
        outputs_dict: Dict[str, Any],
        prefix: str,
        strategy_values: Optional[List[str]],
        data_source_values: List[str],
        metrics: Dict[str, torch.Tensor],
    ) -> None:
        """
        Add stratified metrics (by strategy and data source) to outputs_dict.

        Args:
            outputs_dict: Dictionary to update with metrics
            prefix: Prefix for metric keys (e.g., "train" or "eval")
            strategy_values: List of strategy values to split by (e.g., data_gen_strategy), or None to skip
            data_source_values: List of data source values to split by
            metrics: Dictionary of metric tensors, e.g., {"acc": tensor, "loss": tensor, "margin": tensor}
        """
        device = self.accelerator.device

        # Split by strategy
        if strategy_values is not None:
            strats = set(strategy_values)
            for strat in strats:
                mask = torch.tensor(
                    [1 if s == strat else 0 for s in strategy_values], device=device, requires_grad=False
                )
                # Apply mask to each metric and compute mean
                for metric_name, metric_tensor in metrics.items():
                    masked_metric = metric_tensor[mask == 1].detach()
                    mean_value = masked_metric.mean().item() if masked_metric.numel() > 0 else 0.0
                    outputs_dict[f"{prefix}_strat_{metric_name}/{strat}"] = mean_value

        # Split by data source
        data_sources = set(data_source_values)
        for data_source in data_sources:
            mask = torch.tensor(
                [1 if s == data_source else 0 for s in data_source_values], device=device, requires_grad=False
>>>>>>> e5377da9
            )
            # Apply mask to each metric and compute mean
            for metric_name, metric_tensor in metrics.items():
                masked_metric = metric_tensor[mask == 1].detach()
                mean_value = masked_metric.mean().item() if masked_metric.numel() > 0 else 0.0
                outputs_dict[f"{prefix}_ds_{metric_name}/{data_source}"] = mean_value

    def forward_model(self, model, inputs, sample_type="progress"):
        """Forward pass for the model."""
        logger.trace(f"forward_model: Starting forward pass for sample_type={sample_type}")

        with _timer("time/forward", timing_raw=self.timing_raw):
            if "rewind" in self.config.model.base_model_id:
                logger.trace("forward_model: Using ReWiND model path")
                model_output, model_timing_raw = model(
                    input_ids=inputs.get("input_ids"),
                    attention_mask=inputs.get("attention_mask"),
                    pixel_values=inputs.get("pixel_values", None),
                    pixel_values_videos=inputs.get("pixel_values_videos", None),
                    video_embeddings=inputs.get("video_embeddings", None),
                    text_embeddings=inputs.get("text_embeddings", None),
                    sample_type=sample_type,
                    timing_raw=self.timing_raw,
                )
            else:
                logger.trace("forward_model: Using Qwen/Molmo/RFM model path, calling model forward")
                logger.trace(
                    f"forward_model: input_ids shape: {inputs['input_ids'].shape if 'input_ids' in inputs else 'N/A'}"
                )

                # Build model kwargs - include both Qwen and Molmo2 specific parameters
                model_kwargs = {
                    "input_ids": inputs["input_ids"],
                    "attention_mask": inputs["attention_mask"],
                    "pixel_values": inputs.get("pixel_values", None),
                    "pixel_values_videos": inputs.get("pixel_values_videos", None),
                    # Qwen-specific parameters
                    "image_grid_thw": inputs.get("image_grid_thw", None),
                    "video_grid_thw": inputs.get("video_grid_thw", None),
                    "second_per_grid_ts": inputs.get("second_per_grid_ts", None),
                    # Molmo2-specific parameters
                    "image_grids": inputs.get("image_grids", None),
                    "image_token_pooling": inputs.get("image_token_pooling", None),
                    "image_num_crops": inputs.get("image_num_crops", None),
                    "video_grids": inputs.get("video_grids", None),
                    "video_token_pooling": inputs.get("video_token_pooling", None),
                    # Common parameters
                    "sample_type": sample_type,
                    "timing_raw": self.timing_raw,
                }
                model_output, model_timing_raw = model(**model_kwargs)
                logger.trace("forward_model: Model forward pass completed")

            logger.trace("forward_model: Updating timing and returning")
            self.timing_raw.update(model_timing_raw)
<<<<<<< HEAD
            return model_outputs, progress_logits, model_timing_raw

    def _compute_progress_loss(self, model, inputs, return_outputs=False, training=True):
        """Compute progress prediction loss."""
        _, progress_logits, model_timing_raw = self.forward_model(model, inputs, sample_type="progress")
        progress_pred = progress_logits["A"]
        progress_target = inputs["target_progress"]
        frame_shapes = inputs["frame_shapes"]
        progress_target_mask = inputs["target_progress_mask"]

        progress_loss_all, spearman_corr_all = self._compute_progress_loss_helper(
            progress_pred,
            progress_target,
            frame_shapes,
            progress_target_mask,
            aggregate=False,
        )

        progress_loss = progress_loss_all.mean()

        if return_outputs:
            outputs_dict = {}

            prefix = "train" if training else "eval"

            # split spearman by data gen strategy
            strats = set(inputs["data_gen_strategy"])
            for strat in strats:
                mask = [1 if s == strat else 0 for s in inputs["data_gen_strategy"]]
                mask = torch.tensor(mask, device=self.accelerator.device)
                outputs_dict.update({
                    f"{prefix}_strat_spearman_corr/{strat}": (spearman_corr_all[mask == 1]).mean().item(),
                    f"{prefix}_strat_prog_loss/{strat}": (progress_loss_all[mask == 1]).mean().item(),
                })

            # split spearman by data source
            data_sources = set(inputs["data_source"])
            for data_source in data_sources:
                mask = [1 if s == data_source else 0 for s in inputs["data_source"]]
                mask = torch.tensor(mask, device=self.accelerator.device)
                outputs_dict.update({
                    f"{prefix}_ds_spearman_corr/{data_source}": (spearman_corr_all[mask == 1]).mean().item(),
                    f"{prefix}_ds_prog_loss/{data_source}": (progress_loss_all[mask == 1]).mean().item(),
                })

            # Compute average Spearman correlation across trajectories A and B
            spearman_values = []
            if isinstance(spearman_corr_all, torch.Tensor):
                spearman_values.append(spearman_corr_all.mean().item())
            else:
                spearman_values.append(spearman_corr_all)

            avg_spearman = np.mean(spearman_values) if spearman_values else 0.0

            outputs_dict.update({
                f"{prefix}/prog_loss": progress_loss.item(),
                f"{prefix}/spearman_corr_avg": avg_spearman,
            })

            return progress_loss, outputs_dict

        return progress_loss

    def _compute_preference_loss(self, model, inputs, return_outputs=False, training=True):
        """Compute preference prediction loss using Bradley-Terry model."""
        model_outputs, progress_logits, model_timing_raw = self.forward_model(model, inputs, sample_type="preference")

        inputs.get("chosen_data_gen_strategy", None)
        rejected_data_gen_strategy = inputs.get("rejected_data_gen_strategy", None)

        preference_loss = 0.0
        # progress_loss = 0.0
=======
            return model_output, model_timing_raw

    def _compute_progress_loss(self, model, inputs, return_outputs=False, training=True, stratify_by_strategy=True):
        """
        Compute progress prediction loss.

        Args:
            model: The model to use for forward pass
            inputs: Input dictionary containing progress data
            return_outputs: Whether to return detailed outputs dict
            training: Whether in training mode
            stratify_by_strategy: Whether to stratify metrics by data_gen_strategy (default: True)
                                 Set to False for single-frame training where strategies aren't used
        """
        model_output, _ = self.forward_model(model, inputs, sample_type="progress")
        progress_logits = model_output.progress_logits
        progress_pred = progress_logits["A"]
        progress_target = inputs["target_progress"]
        progress_target_mask = inputs["target_progress_mask"].unsqueeze(-1)

        progress_loss, spearman_corr, progress_metrics = self._compute_progress_loss_helper(
            progress_pred, progress_target, progress_target_mask
        )

        final_loss = progress_loss
        if self.config.model.train_success_head:
            success_logits = model_output.success_logits
            success_pred = success_logits["A"]
            success_labels = inputs["success_labels"]

            success_loss, success_accuracy, success_auprc, success_metrics = self._compute_success_loss_helper(
                success_pred,
                progress_target,
                success_labels,
                progress_loss_mask=progress_target_mask,
            )
            final_loss = progress_loss + success_loss

        # Check for NaN in final loss
        if torch.isnan(final_loss).any():
            if training:
                import ipdb

                ipdb.set_trace()
            logger.warning(f"NaN detected in progress loss, replacing with 0.0")
            final_loss = torch.tensor(0.0, device=final_loss.device, dtype=final_loss.dtype)

        if return_outputs:
            outputs_dict = {}

            prefix = "train" if training else "eval"
            stratified_metrics = {
                "spearman_corr": progress_metrics["masked_spearman_corr"],
                "prog_loss": progress_metrics["masked_loss"],
            }

            strategy_values = inputs.get("data_gen_strategy") if stratify_by_strategy else None
            self._add_stratified_metrics(
                outputs_dict,
                prefix,
                strategy_values,
                inputs["data_source"],
                stratified_metrics,
            )

            outputs_dict.update({
                f"{prefix}/prog_loss": progress_loss.item(),
                f"{prefix}/spearman_corr": spearman_corr.item(),
            })

            # Add progress accuracy for discrete mode
            if "masked_progress_accuracy" in progress_metrics:
                progress_accuracy = progress_metrics["masked_progress_accuracy"].sum() / (
                    progress_target_mask.sum() + 1e-8
                )
                outputs_dict[f"{prefix}/prog_accuracy"] = progress_accuracy.item()

            if self.config.model.train_success_head:
                outputs_dict.update({
                    f"{prefix}/success_loss": success_loss.item(),
                    f"{prefix}/success_accuracy": success_accuracy.item(),
                    f"{prefix}/success_auprc": success_auprc.item(),
                })

        if not return_outputs:
            return final_loss

        return final_loss, outputs_dict

    def _compute_preference_loss(self, model, inputs, return_outputs=False, training=True):
        """Compute preference prediction loss using Bradley-Terry model."""
        model_outputs, model_timing_raw = self.forward_model(model, inputs, sample_type="preference")
        progress_logits = model_outputs.progress_logits
>>>>>>> e5377da9

        # Get preference labels (1 if first trajectory is preferred, 0 if second trajectory is preferred)
        preference_labels = inputs["preference_labels"]

<<<<<<< HEAD
        if self.config.model.train_preference_head:
            # Get preference scores from the preference head
            preference_scores = model_outputs.logits.squeeze(-1)  # [batch_size]

            # Binary cross entropy loss for preference prediction
            preference_loss_all = F.binary_cross_entropy_with_logits(
                preference_scores, preference_labels.float(), reduction="none"
            )
            preference_loss = preference_loss_all.mean()

        final_loss = preference_loss

        # If we are predicting progress for preferences samples
        if self.config.model.train_progress_head and self.config.training.predict_pref_progress:
            # Compute progress for both trajectories
            chosen_frames_shape = inputs.get("chosen_frames_shape", None)
            rejected_frames_shape = inputs.get("rejected_frames_shape", None)
            batch_size = len(preference_labels)
            chosen_traj_shapes = []
            rejected_traj_shapes = []
            chosen_traj_progress_pred = []
            rejected_traj_progress_pred = []
            chosen_traj_progress_target = []
            rejected_traj_progress_target = []
            chosen_traj_progress_target_mask = []
            rejected_traj_progress_target_mask = []

            for i in range(batch_size):
                # First trajectory is preferred (chosen)
                chosen_traj_shapes.append(chosen_frames_shape[i])
                rejected_traj_shapes.append(rejected_frames_shape[i])

                chosen_traj_progress_target.append(inputs["target_progress_chosen"][i])
                rejected_traj_progress_target.append(inputs["target_progress_rejected"][i])
                chosen_traj_progress_target_mask.append(inputs["target_progress_chosen_mask"][i])
                rejected_traj_progress_target_mask.append(inputs["target_progress_rejected_mask"][i])

                if preference_labels[i] == 1.0:
                    chosen_traj_progress_pred.append(progress_logits["A"][i])
                    rejected_traj_progress_pred.append(progress_logits["B"][i])
                else:
                    # Second trajectory is preferred
                    chosen_traj_progress_pred.append(progress_logits["B"][i])
                    rejected_traj_progress_pred.append(progress_logits["A"][i])

            # Convert to tensors for the helper function
            chosen_traj_shapes = torch.stack(chosen_traj_shapes)
            rejected_traj_shapes = torch.stack(rejected_traj_shapes)
            chosen_traj_progress_target_mask = torch.stack(chosen_traj_progress_target_mask)
            rejected_traj_progress_target_mask = torch.stack(rejected_traj_progress_target_mask)

            # Compute progress loss for both trajectories using the helper function
            # Now we know which shape corresponds to which trajectory based on preference labels
            progress_loss_chosen, spearman_corr_chosen = self._compute_progress_loss_helper(
                chosen_traj_progress_pred,
                chosen_traj_progress_target,
                chosen_traj_shapes,
                chosen_traj_progress_target_mask,
                aggregate=False,
            )
            progress_loss_rejected, spearman_corr_rejected = self._compute_progress_loss_helper(
                rejected_traj_progress_pred,
                rejected_traj_progress_target,
                rejected_traj_shapes,
                rejected_traj_progress_target_mask,
                aggregate=False,
            )
            progress_loss = progress_loss_chosen.mean() + progress_loss_rejected.mean()
            final_loss = preference_loss + progress_loss
=======
        # Get preference scores from the preference head
        preference_scores = model_outputs.pref_logits.squeeze(-1)  # [batch_size]

        # Clamp logits to prevent extreme values and gradient issues
        preference_scores = torch.clamp(preference_scores, min=-50.0, max=50.0)

        # Binary cross entropy loss for preference prediction
        preference_loss_all = F.binary_cross_entropy_with_logits(
            preference_scores, preference_labels.float(), reduction="none"
        )
        preference_loss = preference_loss_all.mean()

        final_loss = preference_loss

        # =========================================================================================
        # Compute progress and success loss for the first trajectory in the paired samples
        # =========================================================================================
        target_progress_A = inputs["target_progress_A"]
        target_progress_A_mask = inputs["target_progress_A_mask"].unsqueeze(-1)

        if self.config.model.train_progress_head and self.config.training.predict_pref_progress:
            progress_pred_A = progress_logits["A"]

            progress_loss_A, spearman_corr_A, progress_metrics_A = self._compute_progress_loss_helper(
                progress_pred_A,
                target_progress_A,
                target_progress_A_mask,
            )
            final_loss += progress_loss_A

        if self.config.model.train_success_head:
            success_logits = model_outputs.success_logits
            success_logits = success_logits["A"]
            success_labels_A = inputs["success_labels_A"]

            success_loss, success_accuracy, success_auprc, success_metrics_A = self._compute_success_loss_helper(
                success_logits,
                target_progress_A,
                success_labels_A,
                progress_loss_mask=target_progress_A_mask,
            )
            final_loss += success_loss

        # Check for NaN in final loss
        if torch.isnan(final_loss).any():
            logger.warning(f"NaN detected in preference loss, replacing with 0.0")
            final_loss = torch.tensor(0.0, device=final_loss.device, dtype=final_loss.dtype)
>>>>>>> e5377da9

        if return_outputs:
            outputs_dict = {}

            prefix = "train" if training else "eval"
            rejected_data_gen_strategy = inputs["rejected_data_gen_strategy"]

            if self.config.model.train_progress_head and self.config.training.predict_pref_progress:
                outputs_dict.update({
                    f"{prefix}/pref_prog_loss": progress_loss_A.item(),
                    f"{prefix}/pref_prog_spearman_corr": spearman_corr_A.item(),
                })

                # Add progress accuracy for discrete mode
                if "masked_progress_accuracy" in progress_metrics_A:
                    progress_accuracy_A = progress_metrics_A["masked_progress_accuracy"].sum() / (
                        target_progress_A_mask.sum() + 1e-8
                    )
                    outputs_dict[f"{prefix}/pref_prog_accuracy"] = progress_accuracy_A.item()

                stratified_progress_metrics = {
                    "spearman_corr": progress_metrics_A["masked_spearman_corr"],
                    "prog_loss": progress_metrics_A["masked_loss"],
                }

                self._add_stratified_metrics(
                    outputs_dict,
                    prefix,
                    inputs["trajectory_A_data_gen_strategy"],
                    inputs["data_source"],
                    stratified_progress_metrics,
                )

            if self.config.model.train_success_head:
                outputs_dict.update({
                    f"{prefix}/pref_success_loss": success_loss.item(),
                    f"{prefix}/pref_success_accuracy": success_accuracy.item(),
                    f"{prefix}/pref_success_auprc": success_auprc.item(),
                })

                stratified_success_metrics = {
                    "success_loss": success_metrics_A["masked_loss"],
                    "success_acc": success_metrics_A["masked_correct"],
                }

                self._add_stratified_metrics(
                    outputs_dict,
                    prefix,
                    inputs["trajectory_A_data_gen_strategy"],
                    inputs["data_source"],
                    stratified_success_metrics,
                )

<<<<<<< HEAD
            if self.config.model.train_progress_head and self.config.training.predict_pref_progress:
                outputs_dict.update({
                    f"{prefix}/pref_progress_loss": progress_loss.item(),
                })

=======
>>>>>>> e5377da9
            if preference_loss is not None:
                # Compute preference accuracy for training monitoring
                preference_probs = torch.sigmoid(preference_scores)
                preference_predictions = (preference_probs > 0.5).float()
                preference_accuracy = (preference_predictions == preference_labels).float()

<<<<<<< HEAD
                # split acc by data gen strategy
                rejected_strats = set(rejected_data_gen_strategy)
                for strat in rejected_strats:
                    mask = [1 if s == strat else 0 for s in rejected_data_gen_strategy]
                    mask = torch.tensor(mask, device=self.accelerator.device)

                    outputs_dict.update({
                        f"{prefix}_strat_pref_acc/{strat}": (preference_accuracy[mask == 1]).mean().item(),
                        f"{prefix}_strat_pref_loss/{strat}": (preference_loss_all[mask == 1]).mean().item(),
                    })

                # split acc by data source
                data_sources = set(inputs["data_source"])
                for data_source in data_sources:
                    mask = [1 if s == data_source else 0 for s in inputs["data_source"]]
                    mask = torch.tensor(mask, device=self.accelerator.device)
                    outputs_dict.update({
                        f"{prefix}_ds/pref_acc_{data_source}": (preference_accuracy[mask == 1]).mean().item(),
                        f"{prefix}_ds/pref_loss_{data_source}": (preference_loss_all[mask == 1]).mean().item(),
                    })

                outputs_dict.update({
                    # "preference_scores": preference_scores,
                    # "preference_labels": preference_labels,
                    f"{prefix}/preference_loss": preference_loss.item(),
                    f"{prefix}/preference_accuracy": preference_accuracy.mean().item(),
                })

        return final_loss, outputs_dict

    def _compute_similarity_loss(self, model, inputs, return_outputs=False, training=True):
        """Compute similarity scoring loss (DPO-style)."""
        # Prepare inputs for reference vs trajectory sim forward pass

        if "Qwen" in self.config.model.base_model_id or "SmolVLM" in self.config.model.base_model_id:
            ref_sim_inputs = {
                "input_ids": inputs["input_ids_ref_sim"],
                "attention_mask": inputs["attention_mask_ref_sim"],
                "pixel_values": inputs.get("pixel_values_ref_sim"),
                "pixel_values_videos": inputs.get("pixel_values_videos_ref_sim"),
                "image_grid_thw": inputs.get("image_grid_thw_ref_sim"),
                "video_grid_thw": inputs.get("video_grid_thw_ref_sim"),
            }
            
            # Prepare inputs for reference vs trajectory diff forward pass
            ref_diff_inputs = {
                "input_ids": inputs["input_ids_ref_diff"],
                "attention_mask": inputs["attention_mask_ref_diff"],
                "pixel_values": inputs.get("pixel_values_ref_diff"),
                "pixel_values_videos": inputs.get("pixel_values_videos_ref_diff"),
                "image_grid_thw": inputs.get("image_grid_thw_ref_diff"),
                "video_grid_thw": inputs.get("video_grid_thw_ref_diff"),
            }
        elif "rewind" in self.config.model.base_model_id:
            # use embeddings
            if self.config.data.load_embeddings:
                ref_sim_inputs = {
                    "video_embeddings": inputs["video_embeddings_ref_sim"],
                    "text_embeddings": inputs["text_embeddings_ref_sim"],
                }
                ref_diff_inputs = {
                    "video_embeddings": inputs["video_embeddings_ref_diff"],
                    "text_embeddings": inputs["text_embeddings_ref_diff"],
                }

        # Forward pass for reference vs trajectory sim
        model_outputs_ref_sim, progress_logits_ref_sim, _ = self.forward_model(
            model, ref_sim_inputs, sample_type="similarity"
        )

        # Forward pass for reference vs trajectory diff
        model_outputs_ref_diff, progress_logits_ref_diff, _ = self.forward_model(
            model, ref_diff_inputs, sample_type="similarity"
        )

        # Extract similarity scores
        score_ref_sim = model_outputs_ref_sim.logits.squeeze(-1)
        score_ref_diff = model_outputs_ref_diff.logits.squeeze(-1)

        # Compute DPO-style loss: encourage trajectory sim to be more similar to reference than trajectory diff
        # This assumes trajectory sim is the "better" trajectory (more similar to reference)
        similarity_loss_all = -F.logsigmoid(self.config.training.beta * (score_ref_sim - score_ref_diff))
        similarity_loss = similarity_loss_all.mean()

        final_loss = similarity_loss
        progress_loss = 0.0

        # If we are predicting progress for similarity samples
        if self.config.model.train_progress_head and self.config.training.predict_sim_progress:
            # Get frame shapes for splicing target progress to match predicted lengths
            ref_frames_shape = inputs.get("ref_frames_shape", None)
            traj_sim_frames_shape = inputs.get("traj_sim_frames_shape", None)
            traj_diff_frames_shape = inputs.get("traj_diff_frames_shape", None)

            # Compute progress loss for both forward passes
            # A is the reference trajectory and B is the trajectory to compare to
            progress_loss_ref_sim, spearman_corr_ref_sim = self._compute_progress_loss(
                progress_logits_ref_sim["A"],
                inputs["target_progress_ref"],
                ref_frames_shape,
                inputs["target_progress_ref_mask"],
                "ref_sim",
            )
            progress_loss_sim, spearman_corr_sim = self._compute_progress_loss(
                progress_logits_ref_sim["B"],
                inputs["target_progress_sim"],
                traj_sim_frames_shape,
                inputs["target_progress_sim_mask"],
                "sim",
            )

            # For the ref_diff forward pass, A is still the reference trajectory
            progress_loss_ref_diff, spearman_corr_ref_diff = self._compute_progress_loss(
                progress_logits_ref_diff["A"],
                inputs["target_progress_ref"],
                ref_frames_shape,
                inputs["target_progress_ref_mask"],
                "ref_diff",
            )
            progress_loss_diff, spearman_corr_diff = self._compute_progress_loss(
                progress_logits_ref_diff["B"],
                inputs["target_progress_diff"],
                traj_diff_frames_shape,
                inputs["target_progress_diff_mask"],
                "diff",
            )

            # Average the ref progress loss from both forward passes
            progress_loss_ref = (progress_loss_ref_sim + progress_loss_ref_diff) / 2
            progress_loss = progress_loss_ref + progress_loss_sim + progress_loss_diff
            final_loss = similarity_loss + progress_loss
=======
                # Prepare metrics for stratification
                stratified_metrics = {
                    "pref_acc": preference_accuracy,
                    "pref_loss": preference_loss_all,
                }

                self._add_stratified_metrics(
                    outputs_dict,
                    prefix,
                    rejected_data_gen_strategy,
                    inputs["data_source"],
                    stratified_metrics,
                )

                outputs_dict.update({
                    f"{prefix}/preference_loss": preference_loss.item(),
                    f"{prefix}/preference_accuracy": preference_accuracy.mean().item(),
                })
                return final_loss, outputs_dict

        return final_loss

    def _compute_similarity_loss(self, model, inputs, return_outputs=False, training=True):
        """Compute similarity scoring loss (DPO-style).

        The inputs are already batched by the collator as [ref_sim_0, ref_diff_0, ref_sim_1, ref_diff_1, ...]
        We do a single forward pass and then extract scores for ref_sim (even indices) and ref_diff (odd indices).
        """

        logger.trace("computing similarity loss")

        # Check batch size consistency across ranks
        batch_size = inputs.get("input_ids", torch.tensor([])).shape[0] if "input_ids" in inputs else 0
        logger.trace(f"similarity batch size: {batch_size}")

        for key, value in inputs.items():
            if isinstance(value, torch.Tensor):
                logger.trace(f"{key}: {value.shape}")
            else:
                logger.trace(f"{key}: {value}")

        # Single forward pass with batched inputs (already batched by collator)
        # Batch structure: [ref_sim_0, ref_diff_0, ref_sim_1, ref_diff_1, ...]
        logger.trace("About to call forward_model for similarity")
        batched_outputs, _ = self.forward_model(model, inputs, sample_type="similarity")

        logger.trace("finished forward pass for similarity loss")

        # Extract batch size (number of similarity samples)
        # The batched input has 2x the number of samples (ref_sim + ref_diff for each)
        num_samples = len(inputs.get("data_source", []))
        batch_size = num_samples  # Number of similarity samples

        # Split outputs: even indices are ref_sim, odd indices are ref_diff
        # Handle sim_logits
        sim_logits_ref_sim = (
            batched_outputs.sim_logits[::2] if batched_outputs.sim_logits is not None else None
        )  # Even indices
        sim_logits_ref_diff = (
            batched_outputs.sim_logits[1::2] if batched_outputs.sim_logits is not None else None
        )  # Odd indices

        logger.trace(f"sim_logits_ref_sim: {sim_logits_ref_sim}, shape: {sim_logits_ref_sim.shape}")
        logger.trace(f"sim_logits_ref_diff: {sim_logits_ref_diff}, shape: {sim_logits_ref_diff.shape}")

        # Handle progress_logits - only extract A (reference trajectory)
        progress_logits_ref_sim = None
        progress_logits_ref_diff = None
        if batched_outputs.progress_logits is not None and batched_outputs.progress_logits.get("A") is not None:
            progress_A = batched_outputs.progress_logits["A"]
            # Split along batch dimension: even indices are ref_sim, odd indices are ref_diff
            progress_A_ref_sim = progress_A[::2]  # A (ref) for ref_sim comparisons
            progress_A_ref_diff = progress_A[1::2]  # A (ref) for ref_diff comparisons

            # Only use A (reference trajectory) for progress prediction
            progress_logits_ref_sim = {"A": progress_A_ref_sim, "B": None}
            progress_logits_ref_diff = {"A": progress_A_ref_diff, "B": None}

        # Handle success_logits - only extract A (reference trajectory)
        success_logits_ref_sim = None
        success_logits_ref_diff = None
        if batched_outputs.success_logits is not None and batched_outputs.success_logits.get("A") is not None:
            success_A = batched_outputs.success_logits["A"]
            # Split along batch dimension: even indices are ref_sim, odd indices are ref_diff
            success_A_ref_sim = success_A[::2]  # A (ref) for ref_sim comparisons
            success_A_ref_diff = success_A[1::2]  # A (ref) for ref_diff comparisons

            # Only use A (reference trajectory) for success prediction
            success_logits_ref_sim = {"A": success_A_ref_sim, "B": None}
            success_logits_ref_diff = {"A": success_A_ref_diff, "B": None}

        model_outputs_ref_sim = ModelOutput(
            sim_logits=sim_logits_ref_sim,
            progress_logits=progress_logits_ref_sim,
            success_logits=success_logits_ref_sim,
        )
        model_outputs_ref_diff = ModelOutput(
            sim_logits=sim_logits_ref_diff,
            progress_logits=progress_logits_ref_diff,
            success_logits=success_logits_ref_diff,
        )

        score_ref_sim = model_outputs_ref_sim.sim_logits.squeeze(-1)
        score_ref_diff = model_outputs_ref_diff.sim_logits.squeeze(-1)

        # Clamp logits to prevent extreme values and gradient issues
        score_ref_sim = torch.clamp(score_ref_sim, min=-50.0, max=50.0)
        score_ref_diff = torch.clamp(score_ref_diff, min=-50.0, max=50.0)

        # Compute DPO-style loss: encourage trajectory sim to be more similar to reference than trajectory diff
        # This assumes trajectory sim is the "better" trajectory (more similar to reference)
        # Use softplus for numerical stability: -log(sigmoid(x)) = log(1 + exp(-x)) = softplus(-x)
        diff_scores = self.config.training.beta * (score_ref_sim - score_ref_diff)
        diff_scores = torch.clamp(diff_scores, min=-50.0, max=50.0)
        similarity_loss_all = F.softplus(-diff_scores)
        similarity_loss = similarity_loss_all.mean()
        similarity_margin = (score_ref_sim - score_ref_diff).detach()
        final_loss = similarity_loss

        # =========================================================================================
        # Compute progress and success loss for trajectory A (first trajectory) in both ref_sim and ref_diff
        # =========================================================================================
        # Always predict progress/success for trajectory A (first trajectory) for both comparisons
        # Get target progress and masks for trajectory A in each comparison
        target_progress_sim_A = inputs["target_progress_sim_A"]  # [batch_size, seq_len]
        target_progress_sim_A_mask = inputs["target_progress_sim_A_mask"].unsqueeze(-1)  # [batch_size, 1]
        target_progress_diff_A = inputs["target_progress_diff_A"]  # [batch_size, seq_len]
        target_progress_diff_A_mask = inputs["target_progress_diff_A_mask"].unsqueeze(-1)  # [batch_size, 1]

        # Get success labels for trajectory A in each comparison
        success_labels_sim_A = inputs["success_labels_sim_A"]  # [batch_size, seq_len]
        success_labels_diff_A = inputs["success_labels_diff_A"]  # [batch_size, seq_len]

        if self.config.model.train_progress_head and self.config.training.predict_sim_progress:
            # Get progress logits for trajectory A (first trajectory) in both comparisons
            progress_logits_ref_sim = model_outputs_ref_sim.progress_logits
            progress_logits_ref_diff = model_outputs_ref_diff.progress_logits
            progress_pred_ref_sim = progress_logits_ref_sim["A"]  # [batch_size, seq_len]
            progress_pred_ref_diff = progress_logits_ref_diff["A"]  # [batch_size, seq_len]

            # Compute progress loss for ref_sim (using trajectory A)
            progress_loss_ref_sim, spearman_corr_ref_sim, progress_metrics_ref_sim = self._compute_progress_loss_helper(
                progress_pred_ref_sim,
                target_progress_sim_A,
                target_progress_sim_A_mask,
            )

            # Compute progress loss for ref_diff (using trajectory A)
            progress_loss_ref_diff, spearman_corr_ref_diff, progress_metrics_ref_diff = (
                self._compute_progress_loss_helper(
                    progress_pred_ref_diff,
                    target_progress_diff_A,
                    target_progress_diff_A_mask,
                )
            )

            # Sum the progress losses
            total_progress_loss = progress_loss_ref_sim + progress_loss_ref_diff
            final_loss = similarity_loss + total_progress_loss

        if self.config.model.train_success_head:
            # Get success logits for trajectory A (first trajectory) in both comparisons
            success_logits_ref_sim = model_outputs_ref_sim.success_logits
            success_logits_ref_diff = model_outputs_ref_diff.success_logits
            success_pred_ref_sim = success_logits_ref_sim["A"]  # [batch_size, seq_len]
            success_pred_ref_diff = success_logits_ref_diff["A"]  # [batch_size, seq_len]

            # Compute success loss for ref_sim (using trajectory A)
            success_loss_ref_sim, success_accuracy_ref_sim, success_auprc_ref_sim, success_metrics_ref_sim = (
                self._compute_success_loss_helper(
                    success_pred_ref_sim,
                    target_progress_sim_A,
                    success_labels_sim_A,
                    progress_loss_mask=target_progress_sim_A_mask,
                )
            )

            # Compute success loss for ref_diff (using trajectory A)
            success_loss_ref_diff, success_accuracy_ref_diff, success_auprc_ref_diff, success_metrics_ref_diff = (
                self._compute_success_loss_helper(
                    success_pred_ref_diff,
                    target_progress_diff_A,
                    success_labels_diff_A,
                    progress_loss_mask=target_progress_diff_A_mask,
                )
            )

            # Sum the success losses
            total_success_loss = success_loss_ref_sim + success_loss_ref_diff
            success_accuracy = (success_accuracy_ref_sim + success_accuracy_ref_diff) / 2.0
            success_auprc = (success_auprc_ref_sim + success_auprc_ref_diff) / 2.0
            final_loss = final_loss + total_success_loss

        # Check for NaN in final loss
        if torch.isnan(final_loss).any():
            logger.warning(f"NaN detected in similarity loss, replacing with 0.0")
            final_loss = torch.tensor(0.0, device=final_loss.device, dtype=final_loss.dtype)
>>>>>>> e5377da9

        if return_outputs:
            outputs_dict = {}
            prefix = "train" if training else "eval"

            # Compute similarity ranking accuracy
            # If score_ref_sim > score_ref_diff, model correctly ranks sim as more similar
            similarity_correct = (score_ref_sim > score_ref_diff).float()
            similarity_accuracy = similarity_correct.mean()
<<<<<<< HEAD

            # Get data generation strategy for breakdown
            data_gen_strategy = inputs.get("data_gen_strategy", None)

            # Split metrics by data generation strategy
            if data_gen_strategy is not None:
                strats = set(data_gen_strategy)
                for strat in strats:
                    mask = [1 if s == strat else 0 for s in data_gen_strategy]
                    mask = torch.tensor(mask, device=self.accelerator.device)

                    outputs_dict.update({
                        f"{prefix}_strat_sim_acc/{strat}": (similarity_correct[mask == 1]).mean().item(),
                        f"{prefix}_strat_sim_loss/{strat}": (similarity_loss_all[mask == 1]).mean().item(),
                    })

            # Split metrics by data source
            data_sources = set(inputs["data_source"])
            for data_source in data_sources:
                mask = [1 if s == data_source else 0 for s in inputs["data_source"]]
                mask = torch.tensor(mask, device=self.accelerator.device)
                outputs_dict.update({
                    f"{prefix}_ds_sim_acc/{data_source}": (similarity_correct[mask == 1]).mean().item(),
                    f"{prefix}_ds_sim_loss/{data_source}": (similarity_loss_all[mask == 1]).mean().item(),
                })
=======
            avg_similarity_margin = similarity_margin.mean()

            data_gen_strategy = inputs["data_gen_strategy"]

            # Prepare metrics for stratification
            stratified_metrics = {
                "sim_acc": similarity_correct,
                "sim_loss": similarity_loss_all,
                "sim_margin": similarity_margin,
            }

            self._add_stratified_metrics(
                outputs_dict,
                prefix,
                data_gen_strategy,
                inputs["data_source"],
                stratified_metrics,
            )
>>>>>>> e5377da9

            # Add main metrics
            outputs_dict.update({
                f"{prefix}/similarity_loss": similarity_loss.item(),
<<<<<<< HEAD
                f"{prefix}/similarity_accuracy": similarity_accuracy.item(),
=======
                f"{prefix}/similarity_acc": similarity_accuracy.item(),
                f"{prefix}/similarity_margin": avg_similarity_margin.item(),
>>>>>>> e5377da9
            })

            # Add progress loss metrics if computed
            if self.config.model.train_progress_head and self.config.training.predict_sim_progress:
<<<<<<< HEAD
                # Compute average Spearman correlation across all trajectories
                spearman_values = []
                for corr in [spearman_corr_ref_sim, spearman_corr_sim, spearman_corr_ref_diff, spearman_corr_diff]:
                    if isinstance(corr, torch.Tensor):
                        spearman_values.append(corr.item())
                    else:
                        spearman_values.append(corr)

                avg_spearman = np.mean(spearman_values) if spearman_values else 0.0

                outputs_dict.update({
                    f"{prefix}/sim_progress_loss": progress_loss.item(),
                    f"{prefix}/sim_spearman_corr_avg": avg_spearman,
                })

=======
                outputs_dict.update({
                    f"{prefix}/sim_prog_loss": total_progress_loss.item(),
                    f"{prefix}/sim_prog_loss_ref_sim": progress_loss_ref_sim.item(),
                    f"{prefix}/sim_prog_loss_ref_diff": progress_loss_ref_diff.item(),
                    f"{prefix}/sim_prog_spearman_corr": (spearman_corr_ref_sim + spearman_corr_ref_diff).item() / 2.0,
                })

                # Add progress accuracy for discrete mode
                if (
                    "masked_progress_accuracy" in progress_metrics_ref_sim
                    and "masked_progress_accuracy" in progress_metrics_ref_diff
                ):
                    progress_accuracy_ref_sim = progress_metrics_ref_sim["masked_progress_accuracy"].sum() / (
                        target_progress_sim_A_mask.sum() + 1e-8
                    )
                    progress_accuracy_ref_diff = progress_metrics_ref_diff["masked_progress_accuracy"].sum() / (
                        target_progress_diff_A_mask.sum() + 1e-8
                    )
                    avg_progress_accuracy = (progress_accuracy_ref_sim + progress_accuracy_ref_diff) / 2.0
                    outputs_dict[f"{prefix}/sim_prog_accuracy"] = avg_progress_accuracy.item()
                    outputs_dict[f"{prefix}/sim_prog_accuracy_ref_sim"] = progress_accuracy_ref_sim.item()
                    outputs_dict[f"{prefix}/sim_prog_accuracy_ref_diff"] = progress_accuracy_ref_diff.item()

                # Combine metrics from both ref_sim and ref_diff for stratification
                # Average the metrics across both comparisons
                combined_spearman_corr = (
                    progress_metrics_ref_sim["masked_spearman_corr"] + progress_metrics_ref_diff["masked_spearman_corr"]
                ) / 2.0
                combined_prog_loss = (
                    progress_metrics_ref_sim["masked_loss"] + progress_metrics_ref_diff["masked_loss"]
                ) / 2.0

                stratified_progress_metrics = {
                    "spearman_corr": combined_spearman_corr,
                    "prog_loss": combined_prog_loss,
                }

                self._add_stratified_metrics(
                    outputs_dict,
                    prefix,
                    inputs["data_gen_strategy"],
                    inputs["data_source"],
                    stratified_progress_metrics,
                )

            # Add success loss metrics if computed
            if self.config.model.train_success_head:
                outputs_dict.update({
                    f"{prefix}/sim_success_loss": total_success_loss.item(),
                    f"{prefix}/sim_success_loss_ref_sim": success_loss_ref_sim.item(),
                    f"{prefix}/sim_success_loss_ref_diff": success_loss_ref_diff.item(),
                    f"{prefix}/sim_success_accuracy": success_accuracy.item(),
                    f"{prefix}/sim_success_auprc": success_auprc.item(),
                })

                # Combine metrics from both ref_sim and ref_diff for stratification
                # Average the metrics across both comparisons
                combined_success_loss = (
                    success_metrics_ref_sim["masked_loss"] + success_metrics_ref_diff["masked_loss"]
                ) / 2.0
                combined_success_acc = (
                    success_metrics_ref_sim["masked_correct"] + success_metrics_ref_diff["masked_correct"]
                ) / 2.0

                stratified_success_metrics = {
                    "success_loss": combined_success_loss,
                    "success_acc": combined_success_acc,
                }

                self._add_stratified_metrics(
                    outputs_dict,
                    prefix,
                    inputs["data_gen_strategy"],
                    inputs["data_source"],
                    stratified_success_metrics,
                )

>>>>>>> e5377da9
            return final_loss, outputs_dict

        return final_loss<|MERGE_RESOLUTION|>--- conflicted
+++ resolved
@@ -1,25 +1,4 @@
 import collections
-<<<<<<< HEAD
-
-import numpy as np
-import torch
-import torch.nn.functional as F
-from tqdm import tqdm
-from transformers import Trainer
-import matplotlib.pyplot as plt
-
-import copy
-import wandb
-from rfm.utils.distributed import is_rank_0, rank_0_print
-from rfm.utils.timer import _timer
-from rfm.utils.metrics import compute_spearman_correlation
-from rfm.utils.setup_utils import setup_dataset, setup_batch_collator
-from torch.utils.data import DataLoader
-from rfm.data.datasets.name_mapping import DS_SHORT_NAME_MAPPING
-from evals.compile_results import compute_eval_metrics
-from rfm.data.datasets.helpers import load_frames_from_npz
-import torch.distributed as dist
-=======
 import copy
 import json
 import os
@@ -51,7 +30,6 @@
 from rfm.utils.video_utils import create_policy_ranking_grid
 
 logger = get_logger()
->>>>>>> e5377da9
 
 
 def seed_worker(worker_id):
@@ -63,11 +41,7 @@
     random.seed(worker_seed)
 
 
-<<<<<<< HEAD
-def reduce_metrics_with_accelerate(metrics: dict, accelerator, aggregate_method="sum"):
-=======
 def reduce_metrics_with_accelerate(metrics: Dict[str, Any], accelerator, aggregate_method="sum"):
->>>>>>> e5377da9
     """
     Reduce multiple scalar metrics using Accelerate's built-in methods.
     Handles cases where different processes have different metric keys.
@@ -77,89 +51,6 @@
     if not metrics:
         return metrics
 
-<<<<<<< HEAD
-    try:
-        # Step 1: Gather all metric keys from all processes
-        local_keys = list(metrics.keys())
-        all_keys_gathered = accelerator.gather_for_metrics(local_keys)
-
-        # Step 2: Create union of all keys across all processes
-        all_unique_keys = set()
-        for keys_from_process in all_keys_gathered:
-            if isinstance(keys_from_process, list):
-                all_unique_keys.update(keys_from_process)
-            else:
-                # Handle single key case
-                all_unique_keys.add(keys_from_process)
-
-        all_unique_keys = sorted(all_unique_keys)
-
-        # Step 3: Create synchronized metrics dict with 0.0 for missing keys
-        synchronized_metrics = {}
-        for key in all_unique_keys:
-            if key in metrics:
-                synchronized_metrics[key] = metrics[key]
-            else:
-                # This process doesn't have this metric, use 0.0
-                synchronized_metrics[key] = 0.0
-
-        # Step 4: Now reduce all metrics (all processes have same keys)
-        result_metrics = {}
-
-        for key, value in synchronized_metrics.items():
-            try:
-                # Convert to tensor on accelerator device
-                if torch.is_tensor(value):
-                    tensor_val = value.to(accelerator.device, dtype=torch.float32)
-                else:
-                    tensor_val = torch.tensor(float(value), dtype=torch.float32, device=accelerator.device)
-
-                # Check for NaN values before reduction
-                if torch.isnan(tensor_val).any():
-                    rank_0_print(f"Warning: NaN detected in metric '{key}', using 0.0")
-                    tensor_val = torch.tensor(0.0, dtype=torch.float32, device=accelerator.device)
-
-                # Check for infinity values
-                if torch.isinf(tensor_val).any():
-                    rank_0_print(f"Warning: Infinity detected in metric '{key}', using 0.0")
-                    tensor_val = torch.tensor(0.0, dtype=torch.float32, device=accelerator.device)
-
-                # Use accelerator's reduce method - all processes participate
-                reduced_val = accelerator.reduce(tensor_val, reduction=aggregate_method)
-
-                # Final check for NaN in reduced result
-                if torch.isnan(reduced_val).any():
-                    rank_0_print(f"Warning: NaN in reduced result for metric '{key}', using fallback")
-                    result_metrics[key] = 0.0
-                else:
-                    result_metrics[key] = reduced_val.item()
-
-            except Exception as metric_error:
-                # If individual metric fails, keep original value (or 0.0 if missing)
-                rank_0_print(f"Warning: Failed to reduce metric '{key}': {metric_error}")
-                if key in metrics:
-                    original_val = float(metrics[key]) if not torch.is_tensor(metrics[key]) else metrics[key].item()
-                    result_metrics[key] = 0.0 if np.isnan(original_val) else original_val
-                else:
-                    result_metrics[key] = 0.0
-
-        # Step 5: Only return metrics that were originally present in this process
-        final_metrics = {}
-        for key in metrics.keys():
-            final_metrics[key] = result_metrics[key]
-
-        return final_metrics
-
-    except Exception as e:
-        # Fallback: return original metrics if reduction fails
-        rank_0_print(f"Warning: reduce_metrics_with_accelerate failed with error: {e}. Returning original metrics.")
-        fallback_metrics = {}
-        for k, v in metrics.items():
-            val = float(v) if not torch.is_tensor(v) else v.item()
-            # Replace NaN with 0.0 in fallback
-            fallback_metrics[k] = 0.0 if np.isnan(val) else val
-        return fallback_metrics
-=======
     # Step 1: Gather all metric keys from all processes
     local_keys = list(metrics.keys())
     all_keys_gathered = accelerator.gather_for_metrics(local_keys)
@@ -227,7 +118,6 @@
     # Step 5: Return all reduced metrics (all processes should have the same keys after reduction)
     # Return all keys from result_metrics to ensure we get all metrics across all processes
     return result_metrics
->>>>>>> e5377da9
 
 
 class RFMHeadsTrainer(Trainer):
@@ -518,72 +408,6 @@
         num_preferences = inputs.get("num_preferences", 0)
         num_progress = inputs.get("num_progress", 0)
         num_similarities = inputs.get("num_similarities", 0)
-<<<<<<< HEAD
-
-        # Adding more granular counting for the data strategies 
-        if num_preferences > 0 and preference_inputs:
-            rejected_data_gen_strategy = preference_inputs.get("rejected_data_gen_strategy", [])
-            if isinstance(rejected_data_gen_strategy, list) and len(rejected_data_gen_strategy) > 0:
-                # Normalize keys we care about
-                strat_counts = {
-                    "pref_num_trajs_rewind": 0,
-                    "pref_num_trajs_same_task": 0,
-                    "pref_num_trajs_different_task": 0,
-                }
-                for s in rejected_data_gen_strategy:
-                    if s == "rewind_same_task":
-                        strat_counts["pref_num_trajs_rewind"] += 1
-                    elif s == "suboptimal_same_task":
-                        strat_counts["pref_num_trajs_same_task"] += 1
-                    elif s == "different_task":
-                        strat_counts["pref_num_trajs_different_task"] += 1
-
-                self.log_metadata.update(strat_counts)
-
-            data_sources = preference_inputs.get("data_source", None)
-            if data_sources is not None:
-                for ds in data_sources:
-                    self.global_metadata[f"total_{ds}"] += 1.0
-
-        if num_progress > 0 and progress_inputs:
-            data_gen_strategy = progress_inputs.get("data_gen_strategy", [])
-            if isinstance(data_gen_strategy, list) and len(data_gen_strategy) > 0:
-                strat_counts = {
-                    "prog_num_trajs_successful": 0,
-                    "prog_num_trajs_rewind_same_task": 0,
-                    "prog_num_trajs_different_task": 0,
-                }
-                for s in data_gen_strategy:
-                    if s == "successful":
-                        strat_counts["prog_num_trajs_successful"] += 1
-                    elif s == "rewind_same_task":
-                        strat_counts["prog_num_trajs_rewind_same_task"] += 1
-                    elif s == "different_task":
-                        strat_counts["prog_num_trajs_different_task"] += 1
-
-                self.log_metadata.update(strat_counts)
-
-            data_sources = progress_inputs.get("data_source", None)
-            if data_sources is not None:
-                for ds in data_sources:
-                    self.global_metadata[f"total_{ds}"] += 1.0
-
-        if num_similarities > 0 and similarity_inputs:
-            data_gen_strategy = similarity_inputs.get("data_gen_strategy", [])
-            if isinstance(data_gen_strategy, list) and len(data_gen_strategy) > 0:
-                strat_counts = {
-                    "sim_num_trajs_rewind": 0,
-                    "sim_num_trajs_same_task": 0,
-                }
-                for s in data_gen_strategy:
-                    if s == "rewind_same_task":
-                        strat_counts["sim_num_trajs_rewind"] += 1
-                    elif s == "suboptimal_same_task":
-                        strat_counts["sim_num_trajs_same_task"] += 1
-
-                self.log_metadata.update(strat_counts)
-
-=======
 
         logger.trace(
             f"num_preferences: {num_preferences}, num_progress: {num_progress}, num_similarities: {num_similarities}"
@@ -617,7 +441,6 @@
                 for s in data_gen_strategy:
                     self.global_metadata[f"sim_{s}"] += 1
 
->>>>>>> e5377da9
             data_sources = similarity_inputs.get("data_source", None)
             if data_sources is not None:
                 for ds in data_sources:
@@ -629,13 +452,10 @@
         self.global_metadata["total_preferences"] += num_preferences
         self.global_metadata["total_similarities"] += num_similarities
         self.global_metadata["total_progress"] += num_progress
-<<<<<<< HEAD
-=======
 
         logger.trace("finished updating global metadata")
 
         # self._update_resample_attempt_metrics(inputs)
->>>>>>> e5377da9
 
         # logger.trace("update resample attempt metrics")
 
@@ -827,20 +647,15 @@
         if not self.log_metadata:
             return
 
-<<<<<<< HEAD
+        logger.trace("logging metadata, starting to aggregate metrics")
+
         # Use local metrics (no aggregation needed for individual GPU metrics)
         log_metadata = reduce_metrics_with_accelerate(self.log_metadata, self.accelerator, aggregate_method="mean")
-=======
-        logger.trace("logging metadata, starting to aggregate metrics")
-
-        # Use local metrics (no aggregation needed for individual GPU metrics)
-        log_metadata = reduce_metrics_with_accelerate(self.log_metadata, self.accelerator, aggregate_method="mean")
 
         logger.trace("finished aggregating metrics")
 
         training_step_time = self.timing_raw.get("time/training_step", 0.0)
         it_per_sec = 1.0 / training_step_time if training_step_time > 0 else 0.0
->>>>>>> e5377da9
 
         # Prepare logging data using aggregated losses
         log_data = {
@@ -852,10 +667,6 @@
         }
 
         # Log global metadata
-<<<<<<< HEAD
-        global_metadata = reduce_metrics_with_accelerate(self.global_metadata, self.accelerator, aggregate_method="sum")
-        log_global = {f"counts/{key}": global_metadata[key] for key in global_metadata}
-=======
         logger.trace("logging global metadata")
         global_metadata = reduce_metrics_with_accelerate(self.global_metadata, self.accelerator, aggregate_method="sum")
         logger.trace("finished aggregating global metadata")
@@ -866,7 +677,6 @@
             f"counts/{key}": value / total_samples for key, value in global_metadata.items() if key != "total_samples"
         }
 
->>>>>>> e5377da9
         log_data.update(log_global)
 
         # Log optimizer and gradient statistics
@@ -876,29 +686,12 @@
         # make sure values are floats so they are loggable into wandb reports
         log_data = {k: float(v) for k, v in log_data.items()}
 
-<<<<<<< HEAD
-        # Log to wandb if available and configured (only on rank 0)
-        if self.log_wandb and is_rank_0():
-            try:
-                import wandb
-
-                if wandb.run is not None:
-                    wandb.log(log_data)
-            except ImportError:
-                rank_0_print("Warning: wandb not available for logging custom losses")
-=======
         self.logger.log_scalars(log_data, step=self.state.global_step)
->>>>>>> e5377da9
 
         if is_rank_0():
-<<<<<<< HEAD
-            rank_0_print(f"Step {self.state.global_step}:")
-            rank_0_print("-" * 50)
-=======
             logger.info(f"Step {self.state.global_step}, Epoch {self.state.epoch:.2f}:")
             logger.info("-" * 50)
             logger.info(f"  train/it_per_sec: {it_per_sec:.4f}")
->>>>>>> e5377da9
             for key in log_global:
                 logger.info(f"  {key}: {log_global[key]}")
 
@@ -927,278 +720,6 @@
         prepared_dl = self.accelerator.prepare(dl)
         return prepared_dl
 
-<<<<<<< HEAD
-    def _make_eval_dataloader(self, dataset):
-        """Create a distributed evaluation dataloader with proper sampling."""
-        collator = setup_batch_collator(self.model.processor, self.model.tokenizer, self.config)
-
-        # Create dataloader - Accelerate will handle distributed sampling automatically
-        dl = DataLoader(
-            dataset,
-            batch_size=self.config.training.per_device_eval_batch_size,
-            collate_fn=collator,
-            num_workers=self.args.dataloader_num_workers,
-            pin_memory=self.args.dataloader_pin_memory,
-            drop_last=False,
-            persistent_workers=self.args.dataloader_persistent_workers,
-            worker_init_fn=seed_worker,
-        )
-        # Let Accelerate/FSDP finalize device & wrapping and handle distributed sampling
-        return self.accelerator.prepare(dl)
-
-    def _run_custom_evaluations(self):
-        metrics = collections.defaultdict(dict)
-        eval_types = self.config.custom_eval.eval_types
-
-        EVAL_TYPE_SHORT = {
-            "reward_alignment": "rew_align",
-            "confusion_matrix": "cm",
-            "policy_ranking": "p_rank",
-            "success_failure": "succ_fail",
-            "wrong_task": "wrong_task",
-        }
-
-        for eval_type in eval_types:
-            rank_0_print(f"Running evaluation for: {eval_type}")
-
-            datasets = getattr(self.config.custom_eval, eval_type)
-            eval_datasets_name = [d[0] for d in datasets]
-            eval_subsets_name = [[d[1]] for d in datasets]
-
-            # if eval_type == "confusion_matrix":
-            #     eval_datasets_name = eval_datasets_name + self.config.data.train_datasets
-            #     eval_subsets_name = eval_subsets_name + self.config.data.train_subsets
-
-            # Pair up each dataset with the corresponding subsets
-            for eval_dataset, eval_subset in zip(eval_datasets_name, eval_subsets_name):
-                eval_cfg = copy.deepcopy(self.config.data)
-                eval_cfg.dataset_type = eval_type
-
-                eval_cfg.eval_datasets = [eval_dataset]
-                eval_cfg.eval_subsets = [eval_subset]
-
-                dataset = setup_dataset(eval_cfg, is_eval=True, verbose=False)
-                dataloader = self._make_eval_dataloader(dataset)
-
-                self.model.eval()
-                eval_results = []
-
-                for batch in tqdm(dataloader, desc=f"Evaluating {eval_type}"):
-                    batch = self._prepare_inputs(batch)
-
-                    if eval_type in ["reward_alignment", "policy_ranking", "confusion_matrix"]:
-                        progress_samples = batch["progress_inputs"]
-                        with torch.no_grad():
-                            outputs, progress_logits, _ = self.forward_model(
-                                self.model, progress_samples, sample_type="progress"
-                            )
-
-                        progress_pred = progress_logits["A"]
-                        if isinstance(progress_pred, list):
-                            if isinstance(progress_pred[0], torch.Tensor):
-                                progress_pred = torch.stack(progress_pred)
-                            else:
-                                progress_pred = torch.tensor(progress_pred)
-
-                        # Gather predictions and targets across all ranks
-                        progress_pred = self.accelerator.gather_for_metrics(progress_pred)
-                        target_progress = self.accelerator.gather_for_metrics(progress_samples["target_progress"])
-                        gathered_quality_labels = self.accelerator.gather_for_metrics(
-                            progress_samples["quality_labels"]
-                        )
-
-                        # Gather non-tensor metadata using all_gather_object
-                        if dist.is_initialized():
-                            world_size = dist.get_world_size()
-                            
-                            # Gather each metadata field separately
-                            gathered_task = [None] * world_size
-                            gathered_data_source = [None] * world_size
-                            gathered_data_gen_strategy = [None] * world_size
-                            gathered_metadata = [None] * world_size
-                            
-                            dist.all_gather_object(gathered_task, progress_samples["task"])
-                            dist.all_gather_object(gathered_data_source, progress_samples["data_source"])
-                            dist.all_gather_object(gathered_data_gen_strategy, progress_samples["data_gen_strategy"])
-                            dist.all_gather_object(gathered_metadata, progress_samples["metadata"])
-                            
-                            # Flatten gathered lists (each element is a list from one rank)
-                            gathered_task = [item for sublist in gathered_task for item in sublist]
-                            gathered_data_source = [item for sublist in gathered_data_source for item in sublist]
-                            gathered_data_gen_strategy = [item for sublist in gathered_data_gen_strategy for item in sublist]
-                            gathered_metadata = [item for sublist in gathered_metadata for item in sublist]
-                        else:
-                            # Single process - no gathering needed
-                            gathered_task = progress_samples["task"]
-                            gathered_data_source = progress_samples["data_source"]
-                            gathered_data_gen_strategy = progress_samples["data_gen_strategy"]
-                            gathered_metadata = progress_samples["metadata"]
-
-                        # Build eval_results on all processes for compute_eval_metrics
-                        for i in range(len(progress_pred)):
-                            sample_result = {
-                                "task": gathered_task[i],
-                                "target_progress": target_progress[i].cpu().numpy(),
-                                "progress_pred": progress_pred[i].cpu().numpy(),
-                                "data_source": gathered_data_source[i],
-                                "data_gen_strategy": gathered_data_gen_strategy[i],
-                                "quality_label": gathered_quality_labels[i],
-                                "metadata": gathered_metadata[i],
-                                "id": gathered_metadata[i]["id"],
-                                "video_path": gathered_metadata[i]["video_path"],
-                            }
-                            eval_results.append(sample_result)
-
-                    elif eval_type == "success_failure":
-                        preference_samples = batch["preference_inputs"]
-                        with torch.no_grad():
-                            outputs, _, _ = self.forward_model(self.model, preference_samples, sample_type="preference")
-                        pref_logits = outputs.logits
-
-                        # Gather predictions and labels across all ranks
-                        pref_logits = self.accelerator.gather_for_metrics(pref_logits)
-                        preference_labels = self.accelerator.gather_for_metrics(preference_samples["preference_labels"])
-
-                        # Gather non-tensor metadata using all_gather_object
-                        if dist.is_initialized():
-                            world_size = dist.get_world_size()
-                            
-                            # Gather each metadata field separately
-                            gathered_task = [None] * world_size
-                            gathered_data_source = [None] * world_size
-                            gathered_chosen_data_gen_strategy = [None] * world_size
-                            gathered_rejected_data_gen_strategy = [None] * world_size
-                            gathered_metadata = [None] * world_size
-                            
-                            dist.all_gather_object(gathered_task, preference_samples["task"])
-                            dist.all_gather_object(gathered_data_source, preference_samples["data_source"])
-                            dist.all_gather_object(gathered_chosen_data_gen_strategy, preference_samples["chosen_data_gen_strategy"])
-                            dist.all_gather_object(gathered_rejected_data_gen_strategy, preference_samples["rejected_data_gen_strategy"])
-                            dist.all_gather_object(gathered_metadata, preference_samples["metadata"])
-                            
-                            # Flatten gathered lists (each element is a list from one rank)
-                            gathered_task = [item for sublist in gathered_task for item in sublist]
-                            gathered_data_source = [item for sublist in gathered_data_source for item in sublist]
-                            gathered_chosen_data_gen_strategy = [item for sublist in gathered_chosen_data_gen_strategy for item in sublist]
-                            gathered_rejected_data_gen_strategy = [item for sublist in gathered_rejected_data_gen_strategy for item in sublist]
-                            gathered_metadata = [item for sublist in gathered_metadata for item in sublist]
-                        else:
-                            # Single process - no gathering needed
-                            gathered_task = preference_samples["task"]
-                            gathered_data_source = preference_samples["data_source"]
-                            gathered_chosen_data_gen_strategy = preference_samples["chosen_data_gen_strategy"]
-                            gathered_rejected_data_gen_strategy = preference_samples["rejected_data_gen_strategy"]
-                            gathered_metadata = preference_samples["metadata"]
-
-                        # Build eval_results on all processes for compute_eval_metrics
-                        for i in range(len(pref_logits)):
-                            sample_result = {
-                                "task": gathered_task[i],
-                                "preference_pred": pref_logits[i].cpu().numpy(),
-                                "preference_labels": preference_labels[i].cpu().numpy(),
-                                "data_source": gathered_data_source[i],
-                                "chosen_data_gen_strategy": gathered_chosen_data_gen_strategy[i],
-                                "rejected_data_gen_strategy": gathered_rejected_data_gen_strategy[i],
-                                "metadata": gathered_metadata[i],
-                            }
-                            eval_results.append(sample_result)
-
-                # Compute metrics on all processes
-                if eval_type == "reward_alignment":
-                    eval_metrics, plots, video_frames_list = compute_eval_metrics(
-                        eval_type, eval_results, self.config.data.progress_pred_type
-                    )
-                elif eval_type == "policy_ranking":
-                    # create task groups from eval_results
-                    eval_metrics, task_groups, task_details = compute_eval_metrics(
-                        eval_type, eval_results, self.config.data.progress_pred_type
-                    )
-                elif eval_type == "confusion_matrix":
-                    confusion_plot, confusion_matrix = compute_eval_metrics(
-                        eval_type, eval_results, self.config.data.progress_pred_type
-                    )
-                else:
-                    raise ValueError(f"Unsupported eval type: {eval_type}")
-
-                # Store metrics for all processes
-                ds_name = DS_SHORT_NAME_MAPPING[eval_dataset + "/" + eval_subset[0]]
-                metrics[ds_name][eval_type] = eval_metrics
-
-                # Only log and visualize on main process
-                if self.accelerator.is_main_process:
-                    rank_0_print(f"Completed {eval_type} evaluation: {len(eval_results)} samples")
-                    rank_0_print(f"Metrics: {metrics[ds_name][eval_type]}")
-                    rank_0_print("=" * 50)
-
-                    # Create wandb tables and log visualizations
-                    if eval_type == "reward_alignment":
-                        data = []
-                        if self.log_wandb:
-                            for plot, frames in zip(plots, video_frames_list):
-                                if frames is not None:
-                                    progress_plot = wandb.Image(plot)
-                                    plt.close(plot)  # Close to free memory
-                                    data.append([wandb.Video(frames, fps=10, format="gif"), progress_plot])
-
-                            columns = ["video", "progress_plot"]
-                            wandb.log({
-                                f"{eval_subset[0]}/reward_alignment_samples": wandb.Table(data=data, columns=columns),
-                            })
-                        else:
-                            for plot, frames in zip(plots, video_frames_list):
-                                plt.close(plot)
-
-                    elif eval_type == "policy_ranking":
-                        data = []
-                        for task, group in task_groups.items():
-                            quality_to_rews = collections.defaultdict(list)
-                            for t in group:
-                                quality_to_rews[t["quality_label"]].append(round(t["final_reward"], 2))
-                            quality_to_rews = ",".join([f"{q}:{r}" for q, r in quality_to_rews.items()])
-                            data.append([task, quality_to_rews])
-
-                        columns = ["task", "quality_and_rews"]
-                        if self.log_wandb:
-                            wandb.log({
-                                f"{eval_subset[0]}/policy_ranking_samples": wandb.Table(data=data, columns=columns),
-                            })
-
-                    elif eval_type == "confusion_matrix":
-                        # Log confusion matrix figure to wandb
-                        if self.log_wandb:
-                            wandb.log({f"{eval_subset[0]}/confusion_matrix": wandb.Image(confusion_plot)})
-
-        # Prepare metrics for callbacks (all processes)
-        callback_metrics = {}
-        for ds_name, eval_type_metric in metrics.items():
-            for eval_type, metric in eval_type_metric.items():
-                eval_type_short = EVAL_TYPE_SHORT[eval_type]
-                # Add to callback metrics
-                for k, v in metric.items():
-                    if isinstance(v, (int, float)):
-                        metric_name = f"custom_eval/{eval_type_short}_{k}_{ds_name}"
-                        callback_metrics[metric_name] = v
-
-        # Prepare wandb metrics and log (only on main process)
-        if self.accelerator.is_main_process and self.log_wandb:
-            wandb_metrics = {}
-            for ds_name, eval_type_metric in metrics.items():
-                for eval_type, metric in eval_type_metric.items():
-                    eval_type_short = EVAL_TYPE_SHORT[eval_type]
-                    # Add to wandb metrics
-                    for k, v in metric.items():
-                        if isinstance(v, (int, float)):
-                            metric_name = f"custom_eval/{eval_type_short}_{k}_{ds_name}"
-                            wandb_metrics[metric_name] = v
-
-            # Log to wandb
-            wandb.log(wandb_metrics)
-
-        # Return metrics for callbacks (all processes)
-        return callback_metrics
-
-    def evaluate(self, eval_dataset=None, ignore_keys=None) -> dict[str, float]:
-=======
     def _setup_eval_dataset(self, eval_type, eval_dataset):
         """Setup dataset and dataloader for evaluation."""
         eval_cfg = copy.deepcopy(self.config.data)
@@ -1741,7 +1262,6 @@
 
         Saves final frames side by side with metadata.
         Saves up to 10 incorrect pairs and 10 correct pairs (randomly sampled).
->>>>>>> e5377da9
         """
         quality_order = {"failure": 1, "suboptimal": 2, "successful": 3}
         incorrect_pairs = []
@@ -2381,52 +1901,6 @@
             ds_name: Dataset name
             output_dir: Directory to save the JSON file
         """
-<<<<<<< HEAD
-        # Set model to eval mode
-        self.model.eval()
-        metrics = {}
-
-        # Run evaluation
-        if self.config.training.run_default_eval:
-            # Get the evaluation dataset
-            eval_dataloader = self.get_eval_dataloader(eval_dataset)
-
-            outputs = []
-            with _timer("time/evaluate", timing_raw=self.timing_raw):
-                with torch.no_grad():
-                    for _step, inputs in tqdm(
-                        enumerate(eval_dataloader),
-                        total=len(eval_dataloader),
-                        desc="Evaluating",
-                    ):
-                        # Move inputs to device
-                        inputs = self._prepare_inputs(inputs)
-
-                        _, loss_dicts = self.compute_loss(self.model, inputs, return_outputs=True, training=False)
-                        outputs.append(loss_dicts)
-
-            # assume that we already called .item() on the outputs
-            keys = list(outputs[0].keys())
-            for key in keys:
-                metrics[key] = [output[key] for output in outputs if key in output]
-                metrics[key] = np.array(metrics[key]).mean()
-
-            # Aggregate metrics across all processes using accelerator
-            metrics = reduce_metrics_with_accelerate(metrics, self.accelerator, aggregate_method="mean")
-
-            # Log metrics
-            if is_rank_0():
-                rank_0_print("\n=== Custom RFM Evaluation Results (Aggregated) ===")
-                for key, value in metrics.items():
-                    rank_0_print(f"{key}: {value:.6f}")
-                rank_0_print("=" * 50)
-
-            # Also log to wandb if available and configured (only on rank 0)
-            if self.args.report_to and "wandb" in self.args.report_to and is_rank_0():
-                if wandb.run is not None:
-                    wandb.log(metrics)
-
-=======
 
         def serialize_value(value):
             """Recursively serialize a value to JSON-compatible format."""
@@ -2748,7 +2222,230 @@
 
         return callback_metrics
 
-    def evaluate(self, eval_dataset=None, ignore_keys=None) -> Dict[str, float]:
+                eval_cfg.eval_datasets = [eval_dataset]
+                eval_cfg.eval_subsets = [eval_subset]
+
+                dataset = setup_dataset(eval_cfg, is_eval=True, verbose=False)
+                dataloader = self._make_eval_dataloader(dataset)
+
+                self.model.eval()
+                eval_results = []
+
+                for batch in tqdm(dataloader, desc=f"Evaluating {eval_type}"):
+                    batch = self._prepare_inputs(batch)
+
+                    if eval_type in ["reward_alignment", "policy_ranking", "confusion_matrix"]:
+                        progress_samples = batch["progress_inputs"]
+                        with torch.no_grad():
+                            outputs, progress_logits, _ = self.forward_model(
+                                self.model, progress_samples, sample_type="progress"
+                            )
+
+                        progress_pred = progress_logits["A"]
+                        if isinstance(progress_pred, list):
+                            if isinstance(progress_pred[0], torch.Tensor):
+                                progress_pred = torch.stack(progress_pred)
+                            else:
+                                progress_pred = torch.tensor(progress_pred)
+
+                        # Gather predictions and targets across all ranks
+                        progress_pred = self.accelerator.gather_for_metrics(progress_pred)
+                        target_progress = self.accelerator.gather_for_metrics(progress_samples["target_progress"])
+                        gathered_quality_labels = self.accelerator.gather_for_metrics(
+                            progress_samples["quality_labels"]
+                        )
+
+                        # Gather non-tensor metadata using all_gather_object
+                        if dist.is_initialized():
+                            world_size = dist.get_world_size()
+                            
+                            # Gather each metadata field separately
+                            gathered_task = [None] * world_size
+                            gathered_data_source = [None] * world_size
+                            gathered_data_gen_strategy = [None] * world_size
+                            gathered_metadata = [None] * world_size
+                            
+                            dist.all_gather_object(gathered_task, progress_samples["task"])
+                            dist.all_gather_object(gathered_data_source, progress_samples["data_source"])
+                            dist.all_gather_object(gathered_data_gen_strategy, progress_samples["data_gen_strategy"])
+                            dist.all_gather_object(gathered_metadata, progress_samples["metadata"])
+                            
+                            # Flatten gathered lists (each element is a list from one rank)
+                            gathered_task = [item for sublist in gathered_task for item in sublist]
+                            gathered_data_source = [item for sublist in gathered_data_source for item in sublist]
+                            gathered_data_gen_strategy = [item for sublist in gathered_data_gen_strategy for item in sublist]
+                            gathered_metadata = [item for sublist in gathered_metadata for item in sublist]
+                        else:
+                            # Single process - no gathering needed
+                            gathered_task = progress_samples["task"]
+                            gathered_data_source = progress_samples["data_source"]
+                            gathered_data_gen_strategy = progress_samples["data_gen_strategy"]
+                            gathered_metadata = progress_samples["metadata"]
+
+                        # Build eval_results on all processes for compute_eval_metrics
+                        for i in range(len(progress_pred)):
+                            sample_result = {
+                                "task": gathered_task[i],
+                                "target_progress": target_progress[i].cpu().numpy(),
+                                "progress_pred": progress_pred[i].cpu().numpy(),
+                                "data_source": gathered_data_source[i],
+                                "data_gen_strategy": gathered_data_gen_strategy[i],
+                                "quality_label": gathered_quality_labels[i],
+                                "metadata": gathered_metadata[i],
+                                "id": gathered_metadata[i]["id"],
+                                "video_path": gathered_metadata[i]["video_path"],
+                            }
+                            eval_results.append(sample_result)
+
+                    elif eval_type == "success_failure":
+                        preference_samples = batch["preference_inputs"]
+                        with torch.no_grad():
+                            outputs, _, _ = self.forward_model(self.model, preference_samples, sample_type="preference")
+                        pref_logits = outputs.logits
+
+                        # Gather predictions and labels across all ranks
+                        pref_logits = self.accelerator.gather_for_metrics(pref_logits)
+                        preference_labels = self.accelerator.gather_for_metrics(preference_samples["preference_labels"])
+
+                        # Gather non-tensor metadata using all_gather_object
+                        if dist.is_initialized():
+                            world_size = dist.get_world_size()
+                            
+                            # Gather each metadata field separately
+                            gathered_task = [None] * world_size
+                            gathered_data_source = [None] * world_size
+                            gathered_chosen_data_gen_strategy = [None] * world_size
+                            gathered_rejected_data_gen_strategy = [None] * world_size
+                            gathered_metadata = [None] * world_size
+                            
+                            dist.all_gather_object(gathered_task, preference_samples["task"])
+                            dist.all_gather_object(gathered_data_source, preference_samples["data_source"])
+                            dist.all_gather_object(gathered_chosen_data_gen_strategy, preference_samples["chosen_data_gen_strategy"])
+                            dist.all_gather_object(gathered_rejected_data_gen_strategy, preference_samples["rejected_data_gen_strategy"])
+                            dist.all_gather_object(gathered_metadata, preference_samples["metadata"])
+                            
+                            # Flatten gathered lists (each element is a list from one rank)
+                            gathered_task = [item for sublist in gathered_task for item in sublist]
+                            gathered_data_source = [item for sublist in gathered_data_source for item in sublist]
+                            gathered_chosen_data_gen_strategy = [item for sublist in gathered_chosen_data_gen_strategy for item in sublist]
+                            gathered_rejected_data_gen_strategy = [item for sublist in gathered_rejected_data_gen_strategy for item in sublist]
+                            gathered_metadata = [item for sublist in gathered_metadata for item in sublist]
+                        else:
+                            # Single process - no gathering needed
+                            gathered_task = preference_samples["task"]
+                            gathered_data_source = preference_samples["data_source"]
+                            gathered_chosen_data_gen_strategy = preference_samples["chosen_data_gen_strategy"]
+                            gathered_rejected_data_gen_strategy = preference_samples["rejected_data_gen_strategy"]
+                            gathered_metadata = preference_samples["metadata"]
+
+                        # Build eval_results on all processes for compute_eval_metrics
+                        for i in range(len(pref_logits)):
+                            sample_result = {
+                                "task": gathered_task[i],
+                                "preference_pred": pref_logits[i].cpu().numpy(),
+                                "preference_labels": preference_labels[i].cpu().numpy(),
+                                "data_source": gathered_data_source[i],
+                                "chosen_data_gen_strategy": gathered_chosen_data_gen_strategy[i],
+                                "rejected_data_gen_strategy": gathered_rejected_data_gen_strategy[i],
+                                "metadata": gathered_metadata[i],
+                            }
+                            eval_results.append(sample_result)
+
+                # Compute metrics on all processes
+                if eval_type == "reward_alignment":
+                    eval_metrics, plots, video_frames_list = compute_eval_metrics(
+                        eval_type, eval_results, self.config.data.progress_pred_type
+                    )
+                elif eval_type == "policy_ranking":
+                    # create task groups from eval_results
+                    eval_metrics, task_groups, task_details = compute_eval_metrics(
+                        eval_type, eval_results, self.config.data.progress_pred_type
+                    )
+                elif eval_type == "confusion_matrix":
+                    confusion_plot, confusion_matrix = compute_eval_metrics(
+                        eval_type, eval_results, self.config.data.progress_pred_type
+                    )
+                else:
+                    raise ValueError(f"Unsupported eval type: {eval_type}")
+
+                # Store metrics for all processes
+                ds_name = DS_SHORT_NAME_MAPPING[eval_dataset + "/" + eval_subset[0]]
+                metrics[ds_name][eval_type] = eval_metrics
+
+                # Only log and visualize on main process
+                if self.accelerator.is_main_process:
+                    rank_0_print(f"Completed {eval_type} evaluation: {len(eval_results)} samples")
+                    rank_0_print(f"Metrics: {metrics[ds_name][eval_type]}")
+                    rank_0_print("=" * 50)
+
+                    # Create wandb tables and log visualizations
+                    if eval_type == "reward_alignment":
+                        data = []
+                        if self.log_wandb:
+                            for plot, frames in zip(plots, video_frames_list):
+                                if frames is not None:
+                                    progress_plot = wandb.Image(plot)
+                                    plt.close(plot)  # Close to free memory
+                                    data.append([wandb.Video(frames, fps=10, format="gif"), progress_plot])
+
+                            columns = ["video", "progress_plot"]
+                            wandb.log({
+                                f"{eval_subset[0]}/reward_alignment_samples": wandb.Table(data=data, columns=columns),
+                            })
+                        else:
+                            for plot, frames in zip(plots, video_frames_list):
+                                plt.close(plot)
+
+                    elif eval_type == "policy_ranking":
+                        data = []
+                        for task, group in task_groups.items():
+                            quality_to_rews = collections.defaultdict(list)
+                            for t in group:
+                                quality_to_rews[t["quality_label"]].append(round(t["final_reward"], 2))
+                            quality_to_rews = ",".join([f"{q}:{r}" for q, r in quality_to_rews.items()])
+                            data.append([task, quality_to_rews])
+
+                        columns = ["task", "quality_and_rews"]
+                        if self.log_wandb:
+                            wandb.log({
+                                f"{eval_subset[0]}/policy_ranking_samples": wandb.Table(data=data, columns=columns),
+                            })
+
+                    elif eval_type == "confusion_matrix":
+                        # Log confusion matrix figure to wandb
+                        if self.log_wandb:
+                            wandb.log({f"{eval_subset[0]}/confusion_matrix": wandb.Image(confusion_plot)})
+
+        # Prepare metrics for callbacks (all processes)
+        callback_metrics = {}
+        for ds_name, eval_type_metric in metrics.items():
+            for eval_type, metric in eval_type_metric.items():
+                eval_type_short = EVAL_TYPE_SHORT[eval_type]
+                # Add to callback metrics
+                for k, v in metric.items():
+                    if isinstance(v, (int, float)):
+                        metric_name = f"custom_eval/{eval_type_short}_{k}_{ds_name}"
+                        callback_metrics[metric_name] = v
+
+        # Prepare wandb metrics and log (only on main process)
+        if self.accelerator.is_main_process and self.log_wandb:
+            wandb_metrics = {}
+            for ds_name, eval_type_metric in metrics.items():
+                for eval_type, metric in eval_type_metric.items():
+                    eval_type_short = EVAL_TYPE_SHORT[eval_type]
+                    # Add to wandb metrics
+                    for k, v in metric.items():
+                        if isinstance(v, (int, float)):
+                            metric_name = f"custom_eval/{eval_type_short}_{k}_{ds_name}"
+                            wandb_metrics[metric_name] = v
+
+            # Log to wandb
+            wandb.log(wandb_metrics)
+
+        # Return metrics for callbacks (all processes)
+        return callback_metrics
+
+    def evaluate(self, eval_dataset=None, ignore_keys=None) -> dict[str, float]:
         """
         Override evaluate method to implement custom RFM evaluation metrics.
         """
@@ -2789,17 +2486,12 @@
             metrics = reduce_metrics_with_accelerate(metrics, self.accelerator, aggregate_method="mean")
             metrics["time/evaluate"] = self.timing_raw["time/evaluate"]
 
->>>>>>> e5377da9
         # Run the custom evaluations
         custom_eval_should_run = (
             self.config.training.custom_eval_steps
             and self.state.global_step % self.config.training.custom_eval_steps == 0
         )
         if custom_eval_should_run:
-<<<<<<< HEAD
-            custom_metrics = self._run_custom_evaluations()
-            metrics.update(custom_metrics)
-=======
             with _timer("time/custom_evaluations", timing_raw=self.timing_raw):
                 # Get output_dir from config if available (for offline eval)
                 output_dir = getattr(self.config, "output_dir", None)
@@ -2843,7 +2535,36 @@
             torch.cuda.empty_cache()
             # Synchronize to ensure all operations are complete
             torch.cuda.synchronize()
->>>>>>> e5377da9
+
+            # assume that we already called .item() on the outputs
+            keys = list(outputs[0].keys())
+            for key in keys:
+                metrics[key] = [output[key] for output in outputs if key in output]
+                metrics[key] = np.array(metrics[key]).mean()
+
+            # Aggregate metrics across all processes using accelerator
+            metrics = reduce_metrics_with_accelerate(metrics, self.accelerator, aggregate_method="mean")
+
+            # Log metrics
+            if is_rank_0():
+                rank_0_print("\n=== Custom RFM Evaluation Results (Aggregated) ===")
+                for key, value in metrics.items():
+                    rank_0_print(f"{key}: {value:.6f}")
+                rank_0_print("=" * 50)
+
+            # Also log to wandb if available and configured (only on rank 0)
+            if self.args.report_to and "wandb" in self.args.report_to and is_rank_0():
+                if wandb.run is not None:
+                    wandb.log(metrics)
+
+        # Run the custom evaluations
+        custom_eval_should_run = (
+            self.config.training.custom_eval_steps
+            and self.state.global_step % self.config.training.custom_eval_steps == 0
+        )
+        if custom_eval_should_run:
+            custom_metrics = self._run_custom_evaluations()
+            metrics.update(custom_metrics)
 
             # to trigger the callback handler
             # self.log(metrics)
@@ -2883,13 +2604,10 @@
         total_loss = 0
         log_metadata = {}
 
-<<<<<<< HEAD
-=======
         logger.trace(
             f"Num preferences: {num_preferences}, Num similarities: {num_similarities}, Num progress: {num_progress}"
         )
 
->>>>>>> e5377da9
         # Compute preference loss if we have preference samples
         if num_preferences > 0 and preference_inputs and self.config.model.train_preference_head:
             with _timer("time/compute_preference_loss", timing_raw=self.timing_raw):
@@ -2937,20 +2655,9 @@
 
         return total_loss
 
-<<<<<<< HEAD
-    def _compute_progress_loss_helper(
-        self,
-        progress_logits,
-        target_progress,
-        frame_shape,
-        target_progress_mask,
-        aggregate: bool = False,
-    ):
-=======
     def _compute_success_loss_helper(
         self, success_logits, target_progress, success_labels, progress_loss_mask=None
     ) -> Tuple[torch.Tensor, torch.Tensor, torch.Tensor, Dict[str, torch.Tensor]]:
->>>>>>> e5377da9
         """
         Helper function to compute success prediction loss.
 
@@ -2962,31 +2669,14 @@
         Args:
             success_logits: Success prediction logits (can be tensor or list of tensors)
             target_progress: Target progress tensors (can be tensor or list of tensors)
-<<<<<<< HEAD
-            frame_shape: List of frame shapes for splicing
-            aggregate: Whether to return the mean of the losses and correlations
-=======
             success_labels: Success labels from batch (computed in collator) (can be tensor or list of tensors)
             progress_loss_mask: Per-sample mask tensor of shape (batch_size,) with 1.0 for samples
                 where we should compute progress/success loss (e.g., successful, rewound, different_task)
             aggregate: Whether to return the mean of the losses and accuracies
->>>>>>> e5377da9
 
         Returns:
             tuple: (success_loss, success_accuracy, success_auprc, metrics)
         """
-<<<<<<< HEAD
-        # Handle case where inputs might be tensors or lists
-        if progress_logits is None or target_progress is None:
-            import ipdb
-
-            ipdb.set_trace()
-            return 0.0, 0.0
-
-        # Ensure we have the same number of samples
-        assert len(progress_logits) == len(target_progress), (
-            f"Progress logits and target progress have different batch sizes"
-=======
         # Get base thresholds from config
         min_success = self.config.data.min_success
 
@@ -3018,7 +2708,6 @@
             success_labels,
             reduction="none",
             pos_weight=pos_weight_tensor,
->>>>>>> e5377da9
         )
         # [Bx1]
         masked_loss = loss * combined_mask
@@ -3052,14 +2741,6 @@
             "masked_correct": masked_correct,
         }
 
-<<<<<<< HEAD
-        for _i, (pred, target, shape) in enumerate(zip(progress_logits, target_progress, frame_shape, strict=False)):
-            num_frames = shape[0] if len(shape) > 0 else 0
-            if "Qwen" in self.config.model.base_model_id:
-                spliced_target = target[:num_frames][::2]
-            else:
-                spliced_target = target[:num_frames]
-=======
         return success_loss, success_acc, batch_auprc, metrics
 
     def _compute_progress_loss_helper(
@@ -3076,7 +2757,6 @@
                           or (batch_size, seq_len, num_bins) for discrete loss (logits)
             target_progress: Target progress tensors of shape (batch_size, seq_len) with values in [0, 1]
             mask: Per-sample mask tensor of shape (batch_size, seq_len) with 1.0 for samples where we should compute loss
->>>>>>> e5377da9
 
         Returns:
             tuple: (masked_loss, spearman_correlations, metrics)
@@ -3134,11 +2814,6 @@
                     f"but expected [batch_size={batch_size}, seq_len={seq_len}, num_bins={num_bins}]"
                 )
 
-<<<<<<< HEAD
-        for _i, (pred, target) in enumerate(zip(spliced_progress_logits, spliced_target_progress, strict=False)):
-            loss = F.mse_loss(pred, target)
-            progress_losses.append(loss)
-=======
             progress_pred_flat = progress_pred.view(batch_size * seq_len, num_bins)  # [B*T, num_bins]
             target_bins_flat = target_bins.view(batch_size * seq_len)  # [B*T]
             # Mask shape may be [B, 1] or [B, seq_len] depending on downsampling/last_frame_mask
@@ -3196,7 +2871,6 @@
             progress_pred_for_corr, target_progress, aggregate=False, mask=repeated_mask
         )
         masked_spearman_corr = masked_spearman_corr.detach()
->>>>>>> e5377da9
 
         # Average per sample, then take mean across batch
         # TODO: might need to change this if the mask is per timestep too
@@ -3212,23 +2886,6 @@
 
         return progress_loss, spearman_corr, metrics
 
-<<<<<<< HEAD
-        raise ValueError("No progress losses found")
-
-    def forward_model(self, model, inputs, sample_type="progress"):
-        """Forward pass for the model."""
-        with _timer("time/forward", timing_raw=self.timing_raw):
-            model_outputs, progress_logits, model_timing_raw = model(
-                input_ids=inputs["input_ids"],
-                attention_mask=inputs["attention_mask"],
-                pixel_values=inputs.get("pixel_values", None),
-                pixel_values_videos=inputs.get("pixel_values_videos", None),
-                image_grid_thw=inputs.get("image_grid_thw", None),
-                video_grid_thw=inputs.get("video_grid_thw", None),
-                second_per_grid_ts=inputs.get("second_per_grid_ts", None),
-                sample_type=sample_type,
-                timing_raw=self.timing_raw,
-=======
     def _add_stratified_metrics(
         self,
         outputs_dict: Dict[str, Any],
@@ -3267,7 +2924,6 @@
         for data_source in data_sources:
             mask = torch.tensor(
                 [1 if s == data_source else 0 for s in data_source_values], device=device, requires_grad=False
->>>>>>> e5377da9
             )
             # Apply mask to each metric and compute mean
             for metric_name, metric_tensor in metrics.items():
@@ -3323,80 +2979,6 @@
 
             logger.trace("forward_model: Updating timing and returning")
             self.timing_raw.update(model_timing_raw)
-<<<<<<< HEAD
-            return model_outputs, progress_logits, model_timing_raw
-
-    def _compute_progress_loss(self, model, inputs, return_outputs=False, training=True):
-        """Compute progress prediction loss."""
-        _, progress_logits, model_timing_raw = self.forward_model(model, inputs, sample_type="progress")
-        progress_pred = progress_logits["A"]
-        progress_target = inputs["target_progress"]
-        frame_shapes = inputs["frame_shapes"]
-        progress_target_mask = inputs["target_progress_mask"]
-
-        progress_loss_all, spearman_corr_all = self._compute_progress_loss_helper(
-            progress_pred,
-            progress_target,
-            frame_shapes,
-            progress_target_mask,
-            aggregate=False,
-        )
-
-        progress_loss = progress_loss_all.mean()
-
-        if return_outputs:
-            outputs_dict = {}
-
-            prefix = "train" if training else "eval"
-
-            # split spearman by data gen strategy
-            strats = set(inputs["data_gen_strategy"])
-            for strat in strats:
-                mask = [1 if s == strat else 0 for s in inputs["data_gen_strategy"]]
-                mask = torch.tensor(mask, device=self.accelerator.device)
-                outputs_dict.update({
-                    f"{prefix}_strat_spearman_corr/{strat}": (spearman_corr_all[mask == 1]).mean().item(),
-                    f"{prefix}_strat_prog_loss/{strat}": (progress_loss_all[mask == 1]).mean().item(),
-                })
-
-            # split spearman by data source
-            data_sources = set(inputs["data_source"])
-            for data_source in data_sources:
-                mask = [1 if s == data_source else 0 for s in inputs["data_source"]]
-                mask = torch.tensor(mask, device=self.accelerator.device)
-                outputs_dict.update({
-                    f"{prefix}_ds_spearman_corr/{data_source}": (spearman_corr_all[mask == 1]).mean().item(),
-                    f"{prefix}_ds_prog_loss/{data_source}": (progress_loss_all[mask == 1]).mean().item(),
-                })
-
-            # Compute average Spearman correlation across trajectories A and B
-            spearman_values = []
-            if isinstance(spearman_corr_all, torch.Tensor):
-                spearman_values.append(spearman_corr_all.mean().item())
-            else:
-                spearman_values.append(spearman_corr_all)
-
-            avg_spearman = np.mean(spearman_values) if spearman_values else 0.0
-
-            outputs_dict.update({
-                f"{prefix}/prog_loss": progress_loss.item(),
-                f"{prefix}/spearman_corr_avg": avg_spearman,
-            })
-
-            return progress_loss, outputs_dict
-
-        return progress_loss
-
-    def _compute_preference_loss(self, model, inputs, return_outputs=False, training=True):
-        """Compute preference prediction loss using Bradley-Terry model."""
-        model_outputs, progress_logits, model_timing_raw = self.forward_model(model, inputs, sample_type="preference")
-
-        inputs.get("chosen_data_gen_strategy", None)
-        rejected_data_gen_strategy = inputs.get("rejected_data_gen_strategy", None)
-
-        preference_loss = 0.0
-        # progress_loss = 0.0
-=======
             return model_output, model_timing_raw
 
     def _compute_progress_loss(self, model, inputs, return_outputs=False, training=True, stratify_by_strategy=True):
@@ -3490,82 +3072,10 @@
         """Compute preference prediction loss using Bradley-Terry model."""
         model_outputs, model_timing_raw = self.forward_model(model, inputs, sample_type="preference")
         progress_logits = model_outputs.progress_logits
->>>>>>> e5377da9
 
         # Get preference labels (1 if first trajectory is preferred, 0 if second trajectory is preferred)
         preference_labels = inputs["preference_labels"]
 
-<<<<<<< HEAD
-        if self.config.model.train_preference_head:
-            # Get preference scores from the preference head
-            preference_scores = model_outputs.logits.squeeze(-1)  # [batch_size]
-
-            # Binary cross entropy loss for preference prediction
-            preference_loss_all = F.binary_cross_entropy_with_logits(
-                preference_scores, preference_labels.float(), reduction="none"
-            )
-            preference_loss = preference_loss_all.mean()
-
-        final_loss = preference_loss
-
-        # If we are predicting progress for preferences samples
-        if self.config.model.train_progress_head and self.config.training.predict_pref_progress:
-            # Compute progress for both trajectories
-            chosen_frames_shape = inputs.get("chosen_frames_shape", None)
-            rejected_frames_shape = inputs.get("rejected_frames_shape", None)
-            batch_size = len(preference_labels)
-            chosen_traj_shapes = []
-            rejected_traj_shapes = []
-            chosen_traj_progress_pred = []
-            rejected_traj_progress_pred = []
-            chosen_traj_progress_target = []
-            rejected_traj_progress_target = []
-            chosen_traj_progress_target_mask = []
-            rejected_traj_progress_target_mask = []
-
-            for i in range(batch_size):
-                # First trajectory is preferred (chosen)
-                chosen_traj_shapes.append(chosen_frames_shape[i])
-                rejected_traj_shapes.append(rejected_frames_shape[i])
-
-                chosen_traj_progress_target.append(inputs["target_progress_chosen"][i])
-                rejected_traj_progress_target.append(inputs["target_progress_rejected"][i])
-                chosen_traj_progress_target_mask.append(inputs["target_progress_chosen_mask"][i])
-                rejected_traj_progress_target_mask.append(inputs["target_progress_rejected_mask"][i])
-
-                if preference_labels[i] == 1.0:
-                    chosen_traj_progress_pred.append(progress_logits["A"][i])
-                    rejected_traj_progress_pred.append(progress_logits["B"][i])
-                else:
-                    # Second trajectory is preferred
-                    chosen_traj_progress_pred.append(progress_logits["B"][i])
-                    rejected_traj_progress_pred.append(progress_logits["A"][i])
-
-            # Convert to tensors for the helper function
-            chosen_traj_shapes = torch.stack(chosen_traj_shapes)
-            rejected_traj_shapes = torch.stack(rejected_traj_shapes)
-            chosen_traj_progress_target_mask = torch.stack(chosen_traj_progress_target_mask)
-            rejected_traj_progress_target_mask = torch.stack(rejected_traj_progress_target_mask)
-
-            # Compute progress loss for both trajectories using the helper function
-            # Now we know which shape corresponds to which trajectory based on preference labels
-            progress_loss_chosen, spearman_corr_chosen = self._compute_progress_loss_helper(
-                chosen_traj_progress_pred,
-                chosen_traj_progress_target,
-                chosen_traj_shapes,
-                chosen_traj_progress_target_mask,
-                aggregate=False,
-            )
-            progress_loss_rejected, spearman_corr_rejected = self._compute_progress_loss_helper(
-                rejected_traj_progress_pred,
-                rejected_traj_progress_target,
-                rejected_traj_shapes,
-                rejected_traj_progress_target_mask,
-                aggregate=False,
-            )
-            progress_loss = progress_loss_chosen.mean() + progress_loss_rejected.mean()
-            final_loss = preference_loss + progress_loss
-=======
         # Get preference scores from the preference head
         preference_scores = model_outputs.pref_logits.squeeze(-1)  # [batch_size]
 
@@ -3613,7 +3123,6 @@
         if torch.isnan(final_loss).any():
             logger.warning(f"NaN detected in preference loss, replacing with 0.0")
             final_loss = torch.tensor(0.0, device=final_loss.device, dtype=final_loss.dtype)
->>>>>>> e5377da9
 
         if return_outputs:
             outputs_dict = {}
@@ -3667,153 +3176,12 @@
                     stratified_success_metrics,
                 )
 
-<<<<<<< HEAD
-            if self.config.model.train_progress_head and self.config.training.predict_pref_progress:
-                outputs_dict.update({
-                    f"{prefix}/pref_progress_loss": progress_loss.item(),
-                })
-
-=======
->>>>>>> e5377da9
             if preference_loss is not None:
                 # Compute preference accuracy for training monitoring
                 preference_probs = torch.sigmoid(preference_scores)
                 preference_predictions = (preference_probs > 0.5).float()
                 preference_accuracy = (preference_predictions == preference_labels).float()
 
-<<<<<<< HEAD
-                # split acc by data gen strategy
-                rejected_strats = set(rejected_data_gen_strategy)
-                for strat in rejected_strats:
-                    mask = [1 if s == strat else 0 for s in rejected_data_gen_strategy]
-                    mask = torch.tensor(mask, device=self.accelerator.device)
-
-                    outputs_dict.update({
-                        f"{prefix}_strat_pref_acc/{strat}": (preference_accuracy[mask == 1]).mean().item(),
-                        f"{prefix}_strat_pref_loss/{strat}": (preference_loss_all[mask == 1]).mean().item(),
-                    })
-
-                # split acc by data source
-                data_sources = set(inputs["data_source"])
-                for data_source in data_sources:
-                    mask = [1 if s == data_source else 0 for s in inputs["data_source"]]
-                    mask = torch.tensor(mask, device=self.accelerator.device)
-                    outputs_dict.update({
-                        f"{prefix}_ds/pref_acc_{data_source}": (preference_accuracy[mask == 1]).mean().item(),
-                        f"{prefix}_ds/pref_loss_{data_source}": (preference_loss_all[mask == 1]).mean().item(),
-                    })
-
-                outputs_dict.update({
-                    # "preference_scores": preference_scores,
-                    # "preference_labels": preference_labels,
-                    f"{prefix}/preference_loss": preference_loss.item(),
-                    f"{prefix}/preference_accuracy": preference_accuracy.mean().item(),
-                })
-
-        return final_loss, outputs_dict
-
-    def _compute_similarity_loss(self, model, inputs, return_outputs=False, training=True):
-        """Compute similarity scoring loss (DPO-style)."""
-        # Prepare inputs for reference vs trajectory sim forward pass
-
-        if "Qwen" in self.config.model.base_model_id or "SmolVLM" in self.config.model.base_model_id:
-            ref_sim_inputs = {
-                "input_ids": inputs["input_ids_ref_sim"],
-                "attention_mask": inputs["attention_mask_ref_sim"],
-                "pixel_values": inputs.get("pixel_values_ref_sim"),
-                "pixel_values_videos": inputs.get("pixel_values_videos_ref_sim"),
-                "image_grid_thw": inputs.get("image_grid_thw_ref_sim"),
-                "video_grid_thw": inputs.get("video_grid_thw_ref_sim"),
-            }
-            
-            # Prepare inputs for reference vs trajectory diff forward pass
-            ref_diff_inputs = {
-                "input_ids": inputs["input_ids_ref_diff"],
-                "attention_mask": inputs["attention_mask_ref_diff"],
-                "pixel_values": inputs.get("pixel_values_ref_diff"),
-                "pixel_values_videos": inputs.get("pixel_values_videos_ref_diff"),
-                "image_grid_thw": inputs.get("image_grid_thw_ref_diff"),
-                "video_grid_thw": inputs.get("video_grid_thw_ref_diff"),
-            }
-        elif "rewind" in self.config.model.base_model_id:
-            # use embeddings
-            if self.config.data.load_embeddings:
-                ref_sim_inputs = {
-                    "video_embeddings": inputs["video_embeddings_ref_sim"],
-                    "text_embeddings": inputs["text_embeddings_ref_sim"],
-                }
-                ref_diff_inputs = {
-                    "video_embeddings": inputs["video_embeddings_ref_diff"],
-                    "text_embeddings": inputs["text_embeddings_ref_diff"],
-                }
-
-        # Forward pass for reference vs trajectory sim
-        model_outputs_ref_sim, progress_logits_ref_sim, _ = self.forward_model(
-            model, ref_sim_inputs, sample_type="similarity"
-        )
-
-        # Forward pass for reference vs trajectory diff
-        model_outputs_ref_diff, progress_logits_ref_diff, _ = self.forward_model(
-            model, ref_diff_inputs, sample_type="similarity"
-        )
-
-        # Extract similarity scores
-        score_ref_sim = model_outputs_ref_sim.logits.squeeze(-1)
-        score_ref_diff = model_outputs_ref_diff.logits.squeeze(-1)
-
-        # Compute DPO-style loss: encourage trajectory sim to be more similar to reference than trajectory diff
-        # This assumes trajectory sim is the "better" trajectory (more similar to reference)
-        similarity_loss_all = -F.logsigmoid(self.config.training.beta * (score_ref_sim - score_ref_diff))
-        similarity_loss = similarity_loss_all.mean()
-
-        final_loss = similarity_loss
-        progress_loss = 0.0
-
-        # If we are predicting progress for similarity samples
-        if self.config.model.train_progress_head and self.config.training.predict_sim_progress:
-            # Get frame shapes for splicing target progress to match predicted lengths
-            ref_frames_shape = inputs.get("ref_frames_shape", None)
-            traj_sim_frames_shape = inputs.get("traj_sim_frames_shape", None)
-            traj_diff_frames_shape = inputs.get("traj_diff_frames_shape", None)
-
-            # Compute progress loss for both forward passes
-            # A is the reference trajectory and B is the trajectory to compare to
-            progress_loss_ref_sim, spearman_corr_ref_sim = self._compute_progress_loss(
-                progress_logits_ref_sim["A"],
-                inputs["target_progress_ref"],
-                ref_frames_shape,
-                inputs["target_progress_ref_mask"],
-                "ref_sim",
-            )
-            progress_loss_sim, spearman_corr_sim = self._compute_progress_loss(
-                progress_logits_ref_sim["B"],
-                inputs["target_progress_sim"],
-                traj_sim_frames_shape,
-                inputs["target_progress_sim_mask"],
-                "sim",
-            )
-
-            # For the ref_diff forward pass, A is still the reference trajectory
-            progress_loss_ref_diff, spearman_corr_ref_diff = self._compute_progress_loss(
-                progress_logits_ref_diff["A"],
-                inputs["target_progress_ref"],
-                ref_frames_shape,
-                inputs["target_progress_ref_mask"],
-                "ref_diff",
-            )
-            progress_loss_diff, spearman_corr_diff = self._compute_progress_loss(
-                progress_logits_ref_diff["B"],
-                inputs["target_progress_diff"],
-                traj_diff_frames_shape,
-                inputs["target_progress_diff_mask"],
-                "diff",
-            )
-
-            # Average the ref progress loss from both forward passes
-            progress_loss_ref = (progress_loss_ref_sim + progress_loss_ref_diff) / 2
-            progress_loss = progress_loss_ref + progress_loss_sim + progress_loss_diff
-            final_loss = similarity_loss + progress_loss
-=======
                 # Prepare metrics for stratification
                 stratified_metrics = {
                     "pref_acc": preference_accuracy,
@@ -4011,7 +3379,6 @@
         if torch.isnan(final_loss).any():
             logger.warning(f"NaN detected in similarity loss, replacing with 0.0")
             final_loss = torch.tensor(0.0, device=final_loss.device, dtype=final_loss.dtype)
->>>>>>> e5377da9
 
         if return_outputs:
             outputs_dict = {}
@@ -4021,33 +3388,6 @@
             # If score_ref_sim > score_ref_diff, model correctly ranks sim as more similar
             similarity_correct = (score_ref_sim > score_ref_diff).float()
             similarity_accuracy = similarity_correct.mean()
-<<<<<<< HEAD
-
-            # Get data generation strategy for breakdown
-            data_gen_strategy = inputs.get("data_gen_strategy", None)
-
-            # Split metrics by data generation strategy
-            if data_gen_strategy is not None:
-                strats = set(data_gen_strategy)
-                for strat in strats:
-                    mask = [1 if s == strat else 0 for s in data_gen_strategy]
-                    mask = torch.tensor(mask, device=self.accelerator.device)
-
-                    outputs_dict.update({
-                        f"{prefix}_strat_sim_acc/{strat}": (similarity_correct[mask == 1]).mean().item(),
-                        f"{prefix}_strat_sim_loss/{strat}": (similarity_loss_all[mask == 1]).mean().item(),
-                    })
-
-            # Split metrics by data source
-            data_sources = set(inputs["data_source"])
-            for data_source in data_sources:
-                mask = [1 if s == data_source else 0 for s in inputs["data_source"]]
-                mask = torch.tensor(mask, device=self.accelerator.device)
-                outputs_dict.update({
-                    f"{prefix}_ds_sim_acc/{data_source}": (similarity_correct[mask == 1]).mean().item(),
-                    f"{prefix}_ds_sim_loss/{data_source}": (similarity_loss_all[mask == 1]).mean().item(),
-                })
-=======
             avg_similarity_margin = similarity_margin.mean()
 
             data_gen_strategy = inputs["data_gen_strategy"]
@@ -4066,38 +3406,16 @@
                 inputs["data_source"],
                 stratified_metrics,
             )
->>>>>>> e5377da9
 
             # Add main metrics
             outputs_dict.update({
                 f"{prefix}/similarity_loss": similarity_loss.item(),
-<<<<<<< HEAD
-                f"{prefix}/similarity_accuracy": similarity_accuracy.item(),
-=======
                 f"{prefix}/similarity_acc": similarity_accuracy.item(),
                 f"{prefix}/similarity_margin": avg_similarity_margin.item(),
->>>>>>> e5377da9
             })
 
             # Add progress loss metrics if computed
             if self.config.model.train_progress_head and self.config.training.predict_sim_progress:
-<<<<<<< HEAD
-                # Compute average Spearman correlation across all trajectories
-                spearman_values = []
-                for corr in [spearman_corr_ref_sim, spearman_corr_sim, spearman_corr_ref_diff, spearman_corr_diff]:
-                    if isinstance(corr, torch.Tensor):
-                        spearman_values.append(corr.item())
-                    else:
-                        spearman_values.append(corr)
-
-                avg_spearman = np.mean(spearman_values) if spearman_values else 0.0
-
-                outputs_dict.update({
-                    f"{prefix}/sim_progress_loss": progress_loss.item(),
-                    f"{prefix}/sim_spearman_corr_avg": avg_spearman,
-                })
-
-=======
                 outputs_dict.update({
                     f"{prefix}/sim_prog_loss": total_progress_loss.item(),
                     f"{prefix}/sim_prog_loss_ref_sim": progress_loss_ref_sim.item(),
@@ -4175,7 +3493,6 @@
                     stratified_success_metrics,
                 )
 
->>>>>>> e5377da9
             return final_loss, outputs_dict
 
         return final_loss
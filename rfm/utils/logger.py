import os
import sys
import json
from typing import Dict, Any, Iterable, Optional, List
import numpy as np
import torch
import wandb
from torch.utils.tensorboard import SummaryWriter
import matplotlib.pyplot as plt
from loguru import logger as loguru_logger

from rfm.utils.distributed import get_rank, is_rank_0

# Define custom log levels for more granular debugging
# Standard levels: CRITICAL=50, ERROR=40, WARNING=30, INFO=20, DEBUG=10
# TRACE (5) already exists in loguru by default
DEBUG2_LEVEL = 8  # Intermediate debug level between TRACE (5) and DEBUG (10)


def _add_custom_log_levels():
    """Add custom log levels to loguru for more granular debugging control."""
    # TRACE level (5) already exists in loguru by default, no need to add it
    # Only add DEBUG2 level (intermediate verbose)
    # Check if level already exists to avoid errors on multiple calls
    try:
        loguru_logger.level("DEBUG2", no=DEBUG2_LEVEL, color="<dim><cyan>")
    except ValueError:
        # Level already exists, which is fine
        pass


def setup_loguru_logging(log_level: str = "INFO", output_dir: Optional[str] = None):
    """
    Initialize loguru logger with rank-aware formatting and log level.
    Uses loguru's default format to preserve automatic rich formatting for booleans, numbers, etc.

    Supported log levels (from most to least verbose):
    - TRACE: Most verbose debugging (level 5)
    - DEBUG2: Intermediate debug level (level 8)
    - DEBUG: Standard debug level (level 10)
    - INFO: Informational messages (level 20)
    - WARNING: Warning messages (level 30)
    - ERROR: Error messages (level 40)
    - CRITICAL: Critical errors (level 50)

    Args:
        log_level: Logging level (e.g., "TRACE", "DEBUG2", "DEBUG", "INFO", "WARNING", "ERROR", "CRITICAL")
        output_dir: Optional directory to write log files to
    """
    # Add custom log levels first
    _add_custom_log_levels()

    loguru_logger.remove()
    rank = get_rank()
    rank_prefix = f"[Rank {rank}] "
    format_string = (
        "<green>{time:YYYY-MM-DD HH:mm:ss}</green> | "
        "<level>{level: <8}</level> | "
        f"{rank_prefix}"
        "<cyan>{name}</cyan>:<cyan>{function}</cyan>:<cyan>{line}</cyan> | "
        "<level>{message}</level>"
    )

    # Console handler using sys.stderr to preserve loguru's rich formatting
    loguru_logger.add(
        sys.stderr,
        format=format_string,
        level=log_level.upper(),
        colorize=True,
    )

    # Optional file handler if output_dir is provided
    if output_dir and is_rank_0():
        log_file = os.path.join(output_dir, "training.log")
        loguru_logger.add(
            log_file,
            format="{time:YYYY-MM-DD HH:mm:ss} | {level: <8} | {name}:{function}:{line} | {message}\n",
            level=log_level.upper(),
            rotation="10 MB",
            retention="7 days",
            encoding="utf-8",
        )


class Logger:
    """Logger for metrics (wandb/tensorboard). For console logging, use loguru logger directly."""

    def __init__(
        self,
        log_to: Iterable[str] | None,
        output_dir: str,
        is_main_process: bool = True,
        wandb_run: Optional[Any] = None,
        log_level: str = "INFO",
    ):
        backends = [b.lower() for b in (list(log_to) if log_to is not None else [])]
        self._use_wandb = "wandb" in backends
        self._use_tb = "tensorboard" in backends
        self._is_main = bool(is_main_process)

        # Setup loguru for console logging
        setup_loguru_logging(log_level=log_level, output_dir=output_dir if is_main_process else None)

        self._wandb_run = wandb.run if (self._use_wandb and self._is_main) else None

        self._tb_writer = None
        if self._use_tb and self._is_main:
            logging_dir = os.path.join(output_dir, "tb")
            os.makedirs(logging_dir, exist_ok=True)
            self._tb_writer = SummaryWriter(log_dir=logging_dir)

    def init_wandb(
        self,
        project: Optional[str],
        entity: Optional[str],
        name: Optional[str],
        config: Optional[dict],
        notes: Optional[str] = None,
        mode: Optional[str] = None,
        resume_id: Optional[str] = None,
    ):
        if not (self._use_wandb and self._is_main):
            return None
        if self._wandb_run is not None:
            return self._wandb_run
        init_kwargs = {"project": project, "entity": entity, "name": name, "config": config}
        if notes:
            init_kwargs["notes"] = notes
        # Use offline mode if specified, or check environment variable
        if mode is None:
            mode = os.environ.get("WANDB_MODE", "online")
        init_kwargs["mode"] = mode
        # Resume existing run if resume_id is provided
        if resume_id:
            init_kwargs["id"] = resume_id
            init_kwargs["resume"] = "must"
        self._wandb_run = wandb.init(**init_kwargs)
        return self._wandb_run

    def enabled(self, backend: str) -> bool:
        backend = backend.lower()
        if backend == "wandb":
            return self._use_wandb and self._is_main and (self._wandb_run is not None)
        if backend == "tensorboard":
            return self._use_tb and self._is_main and self._tb_writer is not None
        return False

    def log_scalars(self, scalars: Dict[str, float], step: Optional[int] = None):
        if not self._is_main:
            return
        if self.enabled("wandb"):
            self._wandb_run.log(scalars, step=step)
        if self.enabled("tensorboard"):
            for k, v in scalars.items():
                if isinstance(v, (int, float)):
                    self._tb_writer.add_scalar(k, float(v), global_step=step)

    def log_figure(self, tag: str, figure, step: Optional[int] = None):
        if not self._is_main:
            return
        if self.enabled("wandb"):
            self._wandb_run.log({tag: wandb.Image(figure)}, step=step)
        if self.enabled("tensorboard"):
            self._tb_writer.add_figure(tag, figure, global_step=step)

    def log_image(self, tag: str, image: np.ndarray, step: Optional[int] = None):
        """
        Log a static image.
        - image: numpy array in (H, W, C) format, uint8, RGB
        """
        if not self._is_main:
            return
        if self.enabled("wandb"):
            # Ensure image is in (H, W, C) format and uint8
            if image.ndim == 3 and image.shape[2] == 3:
                if image.dtype != np.uint8:
                    image = np.clip(image, 0, 255).astype(np.uint8)
                self._wandb_run.log({tag: wandb.Image(image)}, step=step)
        if self.enabled("tensorboard"):
            # Convert to (C, H, W) for tensorboard
            if image.ndim == 3 and image.shape[2] == 3:
                image_chw = image.transpose(2, 0, 1)
                if image_chw.dtype != np.uint8:
                    image_chw = np.clip(image_chw, 0, 255).astype(np.uint8)
                self._tb_writer.add_image(tag, image_chw, global_step=step)

    def log_video_table(
        self,
        tag: str,
        videos_and_figures: List[tuple],
        columns: List[str],
        step: Optional[int] = None,
        fps: int = 6,
    ):
        """
        Log a table where first column can be video (wandb), second a figure, etc.
        videos_and_figures: list of tuples e.g. [(video_array_or_path, figure), ...]
        Only supported for wandb; TensorBoard has no native table/video support.
        """
        if not self._is_main:
            return
<<<<<<< HEAD

=======
        
>>>>>>> 784bb10c
        if self.enabled("wandb"):
            rows = []
            for item in videos_and_figures:
                row = []
                for x in item:
                    if x is None:
                        row.append(None)
                    else:
                        # Wrap images/figures
                        if hasattr(x, "savefig") or getattr(x, "__class__", type("x", (), {})).__name__ == "Figure":
                            row.append(wandb.Image(x))
                            # Free matplotlib figure memory after wrapping
                            plt.close(x)
                        # Wrap file path as video
                        elif isinstance(x, str):
                            row.append(wandb.Video(x, fps=fps, format="gif"))
                        else:
                            # Try to interpret as array/tensor video
                            arr = None
                            if isinstance(x, np.ndarray):
                                arr = x
                            elif isinstance(x, torch.Tensor):
                                arr = x.detach().cpu().numpy()
                            if arr is not None and arr.ndim == 4:
                                # wandb.Video expects T x H x W x C format
                                # If last dimension is not 3 (or 1), rearrange from T x C x H x W
                                if arr.shape[-1] not in (1, 3) and arr.shape[1] in (1, 3):
                                    arr = np.transpose(arr, (0, 2, 3, 1))  # T x C x H x W -> T x H x W x C
                                row.append(wandb.Video(arr, fps=fps, format="gif"))
                            else:
                                # Fallback: store raw value
                                row.append(x)
                rows.append(row)
            if step is not None:
                tag_with_step = f"{tag}/step_{step}"
            else:
                tag_with_step = tag
            self._wandb_run.log({tag_with_step: wandb.Table(data=rows, columns=columns)}, step=step)

    def add_text(self, tag: str, text: str, step: Optional[int] = None):
        if not self._is_main:
            return
        if self.enabled("tensorboard"):
            self._tb_writer.add_text(tag, text, global_step=step)
        # For wandb, text can be added via log_scalars or a media panel; skip for simplicity
        if self.enabled("wandb"):
            # Store as a simple text panel by wrapping in a dict
            self._wandb_run.log({tag: wandb.Html(f"<pre>{text}</pre>")}, step=step)

    def log_table(self, tag: str, data: List[List[Any]], columns: List[str], step: Optional[int] = None):
        """
        Log a generic table (wandb only). TensorBoard has no native table support.
        """
        if not self._is_main:
            return
        if self.enabled("wandb"):
            if step is not None:
                tag_with_step = f"{tag}/step_{step}"
            else:
                tag_with_step = tag
            self._wandb_run.log({tag_with_step: wandb.Table(data=data, columns=columns)}, step=step)

    def log_video(self, tag: str, video: Any, fps: int = 10, step: Optional[int] = None):
        """
        Log a single video clip.
        - For wandb: accepts file path or numpy/torch array; arrays are expected as T x H x W x C.
        - For TensorBoard: accepts numpy/torch array; converted to 1 x C x T x H x W with values in [0,1].
        """
        if not self._is_main:
            return
        # wandb
        if self.enabled("wandb"):
            if isinstance(video, str):
                self._wandb_run.log({tag: wandb.Video(video, fps=fps)}, step=step)
            else:
                arr = None
                if isinstance(video, np.ndarray):
                    arr = video
                elif isinstance(video, torch.Tensor):
                    arr = video.detach().cpu().numpy()
                if arr is not None and arr.ndim == 4:
                    # wandb.Video expects T x H x W x C format
                    # If last dimension is not 3 (or 1), rearrange from T x C x H x W
                    if arr.shape[-1] not in (1, 3) and arr.shape[1] in (1, 3):
                        arr = np.transpose(arr, (0, 2, 3, 1))  # T x C x H x W -> T x H x W x C
                    self._wandb_run.log({tag: wandb.Video(arr, fps=fps, format="mp4")}, step=step)
        # tensorboard
        if self.enabled("tensorboard"):
            tens = None
            if isinstance(video, torch.Tensor):
                tens = video.detach().cpu()
            elif isinstance(video, np.ndarray):
                tens = torch.from_numpy(video)
            if tens is not None and tens.dim() == 4:
                # Convert to C x T x H x W
                if tens.shape[-1] in (1, 3):  # T x H x W x C
                    tens = tens.permute(0, 3, 1, 2)  # T x C x H x W
                if tens.dtype != torch.float32:
                    tens = tens.float()
                if tens.numel() > 0 and tens.max().item() > 1.0:
                    tens = tens / 255.0
                tens = tens.permute(1, 0, 2, 3).unsqueeze(0)  # 1 x C x T x H x W
                self._tb_writer.add_video(tag, tens, global_step=step, fps=fps)

    def close(self):
        if self._tb_writer is not None:
            self._tb_writer.flush()
            self._tb_writer.close()

    def write_wandb_info(self, output_dir: str, run_name: str):
        """
        Persist basic wandb run information alongside outputs, if wandb is active.
        Safe to call even if wandb isn't enabled or initialized.
        """
        if not self.enabled("wandb"):
            return
        run = self._wandb_run
        if run is None:
            return
        info = {
            "wandb_id": run.id,
            "wandb_name": run.name or run_name,
            "wandb_project": run.project,
            "wandb_entity": run.entity,
            "wandb_url": run.url,
        }
        # Include notes if available
        if hasattr(run, "notes") and run.notes:
            info["wandb_notes"] = run.notes
        os.makedirs(output_dir, exist_ok=True)
        path = os.path.join(output_dir, "wandb_info.json")
        with open(path, "w") as f:
            json.dump(info, f, indent=2)


def get_logger():
    """Get the loguru logger instance for structured logging."""
    return loguru_logger


def rank_0_info(*args, **kwargs):
    """Log info message only on rank 0 (main process)."""
    if is_rank_0():
        loguru_logger.info(*args, **kwargs)


def rank_0_warning(*args, **kwargs):
    """Log warning message only on rank 0 (main process)."""
    if is_rank_0():
        loguru_logger.warning(*args, **kwargs)


def rank_0_debug(*args, **kwargs):
    """Log debug message only on rank 0 (main process)."""
    if is_rank_0():
        loguru_logger.debug(*args, **kwargs)


def trace(*args, **kwargs):
    """Log trace message (most verbose debug level)."""
    loguru_logger.trace(*args, **kwargs)


def debug2(*args, **kwargs):
    """Log debug2 message (intermediate debug level)."""
    loguru_logger.debug2(*args, **kwargs)


def rank_0_trace(*args, **kwargs):
    """Log trace message only on rank 0 (main process)."""
    if is_rank_0():
        loguru_logger.trace(*args, **kwargs)


def rank_0_debug2(*args, **kwargs):
    """Log debug2 message only on rank 0 (main process)."""
    if is_rank_0():
        loguru_logger.debug2(*args, **kwargs)


def log_memory_usage(prefix="", rank=None, output_dir=None):
    """Log GPU and CPU memory usage in a readable format.

    Args:
        prefix: Prefix string to identify the logging point
        rank: Process rank (auto-detected if None)
        output_dir: Directory to write memory log file (uses OUTPUT_DIR env var if None)

    Returns:
        str: Memory usage string
    """
    import psutil
    import datetime

    if rank is None:
        rank = get_rank()

    memory_info = []

    # GPU memory
    if torch.cuda.is_available():
        for i in range(torch.cuda.device_count()):
            allocated = torch.cuda.memory_allocated(i) / 1024**3  # GB
            reserved = torch.cuda.memory_reserved(i) / 1024**3  # GB
            max_allocated = torch.cuda.max_memory_allocated(i) / 1024**3  # GB
            memory_info.append(
                f"GPU{i}: {allocated:.2f}GB alloc, {reserved:.2f}GB reserved, {max_allocated:.2f}GB peak"
            )

    # CPU memory
    process = psutil.Process()
    mem_info = process.memory_info()
    cpu_mem_rss = mem_info.rss / 1024**3  # GB - Resident Set Size (actual physical memory)
    cpu_mem_vms = mem_info.vms / 1024**3  # GB - Virtual Memory Size

    # Get system-wide memory stats
    system_mem = psutil.virtual_memory()
    system_total = system_mem.total / 1024**3  # GB
    system_available = system_mem.available / 1024**3  # GB
    system_percent = system_mem.percent

    memory_info.append(
        f"CPU: {cpu_mem_rss:.2f}GB RSS, {cpu_mem_vms:.2f}GB VMS | "
        f"System: {system_available:.2f}GB/{system_total:.2f}GB avail ({system_percent:.1f}% used)"
    )

    memory_str = " | ".join(memory_info) if memory_info else "No memory info available"
    loguru_logger.info(f"[Rank {rank}] {prefix} Memory: {memory_str}")

    # Also write to a memory log file for post-mortem analysis
    if output_dir is None:
        output_dir = os.environ.get("OUTPUT_DIR", ".")

    memory_log_file = os.path.join(output_dir, f"memory_log_rank{rank}.txt")
    with open(memory_log_file, "a") as f:
        timestamp = datetime.datetime.now().strftime("%Y-%m-%d %H:%M:%S")
        f.write(f"{timestamp} | {prefix} | {memory_str}\n")

    return memory_str<|MERGE_RESOLUTION|>--- conflicted
+++ resolved
@@ -199,11 +199,7 @@
         """
         if not self._is_main:
             return
-<<<<<<< HEAD
-
-=======
-        
->>>>>>> 784bb10c
+            
         if self.enabled("wandb"):
             rows = []
             for item in videos_and_figures:

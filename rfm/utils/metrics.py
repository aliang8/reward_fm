--- conflicted
+++ resolved
@@ -23,35 +23,7 @@
     Returns:
         Spearman correlation coefficient (scalar for 1D or aggregate=True, tensor for 2D with aggregate=False)
     """
-<<<<<<< HEAD
-    # Convert to numpy for scipy.stats.spearmanr
-    try:
-        from scipy.stats import spearmanr
-
-        pred_np = pred.detach().cpu().numpy()
-        target_np = target.detach().cpu().numpy()
-
-        # Handle 1D arrays
-        if pred_np.ndim == 1 and target_np.ndim == 1:
-            correlation, _ = spearmanr(pred_np, target_np)
-            return torch.tensor(correlation, device=pred.device, dtype=pred.dtype)
-
-        # Handle 2D arrays (batch, sequence)
-        elif pred_np.ndim == 2 and target_np.ndim == 2:
-            correlations = []
-            for p, t in zip(pred_np, target_np, strict=False):
-                if len(p) > 1 and len(t) > 1:  # Need at least 2 points for correlation
-                    corr, _ = spearmanr(p, t)
-                    if not np.isnan(corr):
-                        correlations.append(corr)
-
-            if correlations:
-                return torch.tensor(np.mean(correlations), device=pred.device, dtype=pred.dtype)
-            else:
-                return torch.tensor(0.0, device=pred.device, dtype=pred.dtype)
-=======
     from scipy.stats import spearmanr
->>>>>>> e5377da9
 
     # NumPy doesn't support bf16/half; cast to float32 before moving to CPU
     pred_f32 = pred.detach().to(dtype=torch.float32)
@@ -77,12 +49,6 @@
                 raise ValueError(f"Mask shape {mask_np.shape} must match pred shape {pred_np.shape}")
 
         correlations = []
-<<<<<<< HEAD
-        for p, t in zip(pred, target, strict=False):
-            if len(p) > 1 and len(t) > 1:
-                corr = manual_spearman_correlation(p, t)
-                if not torch.isnan(corr):
-=======
         for i, (p, t) in enumerate(zip(pred_np, target_np, strict=False)):
             # Apply mask if provided
             if mask is not None:
@@ -93,7 +59,6 @@
             if len(p) > 1 and len(t) > 1:  # Need at least 2 points for correlation
                 corr, _ = spearmanr(p, t)
                 if not np.isnan(corr):
->>>>>>> e5377da9
                     correlations.append(corr)
                 else:
                     correlations.append(0.0)

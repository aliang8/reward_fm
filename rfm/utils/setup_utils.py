--- conflicted
+++ resolved
@@ -4,19 +4,6 @@
 This file contains setup functions that can be reused across different training scripts.
 """
 
-<<<<<<< HEAD
-import re
-from typing import Tuple, Optional
-import torch
-from peft import LoraConfig, get_peft_model
-
-try:
-    import bitsandbytes as bnb
-    BITSANDBYTES_AVAILABLE = True
-except ImportError:
-    BITSANDBYTES_AVAILABLE = False
-
-=======
 from unsloth import FastVisionModel
 
 import re
@@ -27,7 +14,6 @@
 from safetensors.torch import load_file
 from peft import LoraConfig, get_peft_model
 import bitsandbytes as bnb
->>>>>>> e5377da9
 from huggingface_hub import HfApi
 from transformers import (
     AutoImageProcessor,
@@ -38,100 +24,6 @@
     Qwen2_5_VLForConditionalGeneration,
     Qwen2_5_VLModel,
     TrainingArguments,
-<<<<<<< HEAD
-)
-
-if BITSANDBYTES_AVAILABLE:
-    from transformers import BitsAndBytesConfig
-
-from rfm.configs.experiment_configs import DataConfig, ExperimentConfig, ModelConfig, PEFTConfig
-from rfm.data.collators import BaseCollator, ReWiNDBatchCollator, RFMBatchCollator, VQABatchCollator
-from rfm.data.datasets import (
-    BalancedMixedDataset,
-    ConfusionMatrixDataset,
-    MixedDataset,
-    PairedSuccessFailureDataset,
-    ProgressDataset,
-    RewardAlignmentDataset,
-    ProgressDefaultDataset,
-    RFMBaseDataset,
-    WrongTaskDataset,
-)
-from rfm.models import RFM, RFMVQA, ReWiNDTransformer
-from rfm.models.rewind_transformer import ReWINDTransformerConfig
-from rfm.utils.distributed import rank_0_print
-
-
-def find_best_model_tag(hf_model_id: str, hub_token: Optional[str] = None) -> Tuple[Optional[str], Optional[float]]:
-    """
-    Find the best model tag from HuggingFace Hub by parsing tag names and extracting scores.
-
-    Expected tag format: "best-{metric_short}-{score:.4f}-step-{step}"
-    Example: "best-p-rank-spearman-mw-0.8500-step-123" or "best-avg-3metrics-0.7234-step-456"
-
-    Args:
-        hf_model_id: HuggingFace model ID (e.g., "aliangdw/rewind-debug")
-        hub_token: Optional HuggingFace token for private repos
-
-    Returns:
-        tuple: (best_tag_name, best_score) or (None, None) if no valid tags found
-    """
-    try:
-        api = HfApi(token=hub_token)
-
-        # Check if repository exists
-        if not api.repo_exists(repo_id=hf_model_id, repo_type="model"):
-            rank_0_print(f"Repository {hf_model_id} does not exist")
-            return None, None
-
-        # Get all tags for the repository
-        tags = api.list_repo_refs(repo_id=hf_model_id, repo_type="model").tags
-
-        if not tags:
-            rank_0_print(f"No tags found in repository {hf_model_id}")
-            return None, None
-
-        rank_0_print(f"Found {len(tags)} tags in {hf_model_id}: {[tag.name for tag in tags]}")
-
-        best_tag = None
-        best_score = float("-inf")
-
-        # Parse each tag to extract score
-        for tag in tags:
-            tag_name = tag.name
-
-            # Match our tag pattern: "best-{metric_short}-{score}-step-{step}"
-            # Examples: "best-p-rank-spearman-mw-0.8500-step-123" or "best-avg-3metrics-0.7234-step-456"
-            # Score can be positive or negative (e.g., 0.8500 or -1.2300)
-            pattern = r"best-.*?-(-?\d+\.\d+)-step-\d+"
-            match = re.search(pattern, tag_name)
-
-            if match:
-                try:
-                    score = float(match.group(1))
-                    rank_0_print(f"Parsed tag '{tag_name}': score = {score}")
-
-                    if score > best_score:
-                        best_score = score
-                        best_tag = tag_name
-
-                except ValueError:
-                    rank_0_print(f"Could not parse score from tag '{tag_name}'")
-                    continue
-            else:
-                rank_0_print(f"Tag '{tag_name}' does not match expected pattern")
-
-        if best_tag:
-            rank_0_print(f"Best tag found: '{best_tag}' with score {best_score}")
-        else:
-            rank_0_print("No valid tags found matching the expected pattern")
-
-        return best_tag, best_score
-
-    except Exception as e:
-        rank_0_print(f"Error finding best tag for {hf_model_id}: {e}")
-        return None, None
-=======
     BitsAndBytesConfig,
 )
 
@@ -336,186 +228,11 @@
 
     return base_model
 
->>>>>>> e5377da9
 
 def _setup_processor_and_tokenizer(cfg: ModelConfig) -> AutoProcessor:
     """
     Setup processor and tokenizer for the model.
 
-<<<<<<< HEAD
-def setup_model_and_processor(cfg: ModelConfig, hf_model_id: str = "") -> tuple[AutoProcessor, RFM]:
-    """Shared function to set up model, processor, and tokenizer for both training and evaluation"""
-
-    # If quantization is enabled, use bitsandbytes
-    if cfg.quantization:
-        if not BITSANDBYTES_AVAILABLE:
-            raise RuntimeError("Quantization requested but bitsandbytes is not available")
-        bnb = BitsAndBytesConfig(
-            load_in_8bit=True,
-            llm_int8_enable_fp32_cpu_offload=True,
-        )
-    else:
-        bnb = None
-
-    try:
-        import flash_attn
-
-        rank_0_print("Flash Attention 2 CUDA is available")
-        has_flash_attn = True
-    except:
-        rank_0_print("Flash Attention 2 CUDA is not available")
-        has_flash_attn = False
-
-    if has_flash_attn:
-        extra_kwargs = {"attn_implementation": "flash_attention_2"}
-    else:
-        extra_kwargs = {}
-
-    # Load processor and tokenizer
-    if "SmolVLM" in cfg.base_model_id or "Qwen" in cfg.base_model_id:
-        if "SmolVLM" in cfg.base_model_id:
-            processor = AutoProcessor.from_pretrained(
-                cfg.base_model_id,
-                trust_remote_code=cfg.trust_remote_code,
-                padding_side="left",
-                size={"longest_edge": 512},
-                max_image_size={"longest_edge": 512},
-            )
-
-            rank_0_print(f"SmolVLM Processor: {processor}")
-
-            base_model = AutoModelForImageTextToText.from_pretrained(
-                cfg.base_model_id,
-                torch_dtype=torch.bfloat16,
-                **extra_kwargs,
-                quantization_config=bnb,
-            )
-
-            model_cls = RFM
-
-        elif "Qwen" in cfg.base_model_id:
-            if cfg.model_type == "default":
-                qwen_model_cls = Qwen2_5_VLModel
-                model_cls = RFM
-            elif cfg.model_type == "vqa":
-                qwen_model_cls = Qwen2_5_VLForConditionalGeneration
-                model_cls = RFMVQA
-
-            base_model = qwen_model_cls.from_pretrained(
-                cfg.base_model_id,
-                torch_dtype=torch.bfloat16,
-                **extra_kwargs,
-                quantization_config=bnb,
-            )
-
-            processor = AutoProcessor.from_pretrained(
-                cfg.base_model_id,
-                trust_remote_code=cfg.trust_remote_code,
-                # temporal_patch_size=1,
-                # fps=1,
-                # num_frames=cfg.data.max_frames,
-                do_sample_frames=False,  # disable frame sampling here since we do this in the data generator
-                # max_frames=cfg.data.max_frames,
-                padding_side="left",
-            )
-            rank_0_print(f"Qwen Processor: {processor}")
-        else:
-            raise ValueError(f"Invalid base model id: {cfg.base_model_id}")
-
-        if processor.tokenizer.pad_token is None:
-            processor.tokenizer.pad_token = processor.tokenizer.eos_token
-
-        # Add RFM special tokens if they don't exist
-        if cfg.model_type == "default":
-            special_tokens = ["<|split_token|>", "<|reward_token|>", "<|pref_token|>"]
-        else:
-            special_tokens = []
-
-        # Add special tokens to the tokenizer
-        for token in special_tokens:
-            if token not in processor.tokenizer.get_vocab():
-                processor.tokenizer.add_special_tokens({"additional_special_tokens": [token]})
-                rank_0_print(f"Added special token: {token}")
-
-        # Resize token embeddings if new tokens were added
-        if len(processor.tokenizer) != base_model.config.vocab_size:
-            rank_0_print(f"Resizing token embeddings from {base_model.config.vocab_size} to {len(processor.tokenizer)}")
-            base_model.resize_token_embeddings(len(processor.tokenizer))
-            rank_0_print(f"Resized token embeddings to {len(processor.tokenizer)}")
-
-        # Initialize RFM model wrapper with the pre-loaded base model
-        rank_0_print("Initializing RFM model...")
-        tokenizer = processor.tokenizer
-
-        model = model_cls(
-            config=base_model.config,
-            processor=processor,
-            tokenizer=tokenizer,
-            base_model=base_model,
-            base_model_id=cfg.base_model_id,
-        )
-
-        if hf_model_id:
-            # Check if this is a HuggingFace repo (not a local path) and find best tag
-            if "/" in hf_model_id and not hf_model_id.startswith("/") and not "@" in hf_model_id:
-                best_tag, best_score = find_best_model_tag(hf_model_id)
-                if best_tag:
-                    rank_0_print(f"Loading model from best tag: {hf_model_id} (score: {best_score})")
-            else:
-                rank_0_print(f"Loading model from {hf_model_id}")
-
-            # before = model.model.visual.blocks[0].mlp.down_proj.weight
-            # before = model.preference_head.weight
-            # load the model from the evaluation path
-            model = model_cls.from_pretrained(hf_model_id, processor=processor, base_model=base_model)
-    elif "rewind_transformer" in cfg.base_model_id:
-        # Initialize new model with encoders
-        # Pretrained image and text encoders
-        image_encoder = AutoModel.from_pretrained("facebook/dinov2-base")
-        text_encoder = AutoModel.from_pretrained("sentence-transformers/all-MiniLM-L12-v2")
-        processor = AutoImageProcessor.from_pretrained("facebook/dinov2-base", use_fast=True)
-        tokenizer = AutoTokenizer.from_pretrained("sentence-transformers/all-MiniLM-L12-v2")
-
-        if hf_model_id:
-            # Check if this is a HuggingFace repo (not a local path) and find best tag
-            if "/" in hf_model_id and not hf_model_id.startswith("/") and not "@" in hf_model_id:
-                best_tag, best_score = find_best_model_tag(hf_model_id)
-                if best_tag:
-                    rank_0_print(f"Loading ReWiND model from best tag: {hf_model_id} (score: {best_score})")
-            else:
-                rank_0_print(f"Loading ReWiND model from {hf_model_id}")
-
-            model = ReWiNDTransformer.from_pretrained(
-                hf_model_id,
-                processor=processor,
-                image_encoder=image_encoder,
-                text_encoder=text_encoder,
-                tokenizer=tokenizer,
-                revision=best_tag,
-            )
-        else:
-            train_img = cfg.train_vision_encoder
-            train_text = cfg.train_language_model
-
-            for p in image_encoder.parameters():
-                p.requires_grad = train_img
-
-            for p in text_encoder.parameters():
-                p.requires_grad = train_text
-
-            rank_0_print("Initializing ReWiND model...")
-            rewind_config = cfg.rewind if cfg.rewind is not None else ReWINDTransformerConfig()
-            model = ReWiNDTransformer(
-                config=rewind_config,
-                processor=processor,
-                tokenizer=tokenizer,
-                image_encoder=image_encoder,
-                text_encoder=text_encoder,
-            )
-
-    rank_0_print("Model architecture initialized")
-    rank_0_print(f"Model architecture: {model}")
-=======
     Args:
         cfg: Model configuration
 
@@ -924,18 +641,14 @@
 
     logger.info("Model architecture initialized")
     logger.info(f"Model architecture: {model}")
->>>>>>> e5377da9
 
     # Configure which parts of the model to train based on config
     for name, param in model.named_parameters():
         # Train prediction heads based on individual settings
         if "progress_head" in name:
             param.requires_grad = cfg.train_progress_head
-<<<<<<< HEAD
-=======
         elif "success_head" in name:
             param.requires_grad = cfg.train_success_head
->>>>>>> e5377da9
         elif "preference_head" in name:
             param.requires_grad = cfg.train_preference_head
         elif "similarity_head" in name:
@@ -959,25 +672,6 @@
             param.requires_grad = True
 
         if "SmolVLM" in cfg.base_model_id:
-<<<<<<< HEAD
-            if "lm_head" in name:
-                param.requires_grad = cfg.train_language_model
-            # i think we want to train the connector head
-
-    rank_0_print("Training configuration:")
-    rank_0_print(f"  - Vision encoder: {cfg.train_vision_encoder}")
-    rank_0_print(f"  - Language model: {cfg.train_language_model}")
-    rank_0_print(f"  - Progress head: {cfg.train_progress_head}")
-    rank_0_print(f"  - Preference head: {cfg.train_preference_head}")
-    rank_0_print(f"  - Similarity head: {cfg.train_similarity_head}")
-
-    for name, param in model.named_parameters():
-        if param.requires_grad:
-            rank_0_print(f"{name:60} | {param.shape}")
-    trainable_params = sum(p.numel() for p in model.parameters() if p.requires_grad)
-    all_params = sum(p.numel() for p in model.parameters())
-    rank_0_print(
-=======
             if "text_model" in name:
                 param.requires_grad = cfg.train_language_model
             if "vision_model" in name:
@@ -1002,24 +696,15 @@
     trainable_params = sum(p.numel() for p in model.parameters() if p.requires_grad)
     all_params = sum(p.numel() for p in model.parameters())
     logger.info(
->>>>>>> e5377da9
         f"trainable params: {trainable_params:,} || all params: {all_params:,} || trainable%: {100 * trainable_params / all_params:.4f}"
     )
     return tokenizer, processor, model
 
-<<<<<<< HEAD
 
 def setup_peft_model(rfm_model: RFM, cfg: PEFTConfig) -> RFM:
     """Shared function to apply PEFT configuration to the model"""
 
-    rank_0_print("Using PEFT/LoRA training...")
-=======
-
-def setup_peft_model(rfm_model: RFM, cfg: PEFTConfig) -> RFM:
-    """Shared function to apply PEFT configuration to the model"""
-
     logger.info("Using PEFT/LoRA training...")
->>>>>>> e5377da9
     lora_config = LoraConfig(
         r=cfg.r,
         lora_alpha=cfg.lora_alpha,
@@ -1029,21 +714,13 @@
     )
     if cfg.peft_vision_encoder:
         # vision backbone is frozen, but we can still train the LoRA parameters
-<<<<<<< HEAD
-        rank_0_print("Attaching LoRA to only the vision encoder...")
-=======
         logger.info("Attaching LoRA to only the vision encoder...")
->>>>>>> e5377da9
         rfm_model.base_model.model.visual = get_peft_model(rfm_model.base_model.model.visual, lora_config)
 
     # Count trainable parameters manually - defer printing until after FSDP setup
     trainable_params = sum(p.numel() for p in rfm_model.parameters() if p.requires_grad)
     all_params = sum(p.numel() for p in rfm_model.parameters())
-<<<<<<< HEAD
-    rank_0_print(
-=======
     logger.info(
->>>>>>> e5377da9
         f"AFTER PEFT: trainable params: {trainable_params:,} || all params: {all_params:,} || trainable%: {100 * trainable_params / all_params:.4f}"
     )
     return rfm_model
@@ -1072,16 +749,6 @@
         "save_safetensors": True,
         "save_total_limit": 2,
         # Evaluation settings
-<<<<<<< HEAD
-        "eval_strategy": cfg.training.evaluation_strategy,
-        "per_device_eval_batch_size": cfg.training.per_device_eval_batch_size,
-        "do_eval": cfg.training.do_eval,
-        "prediction_loss_only": cfg.training.prediction_loss_only,
-        "lr_scheduler_type": cfg.training.lr_scheduler_type,
-        "warmup_steps": cfg.training.warmup_steps,
-        "warmup_ratio": cfg.training.warmup_ratio,
-        "max_grad_norm": cfg.training.max_grad_norm,
-=======
         "eval_strategy": cfg.evaluation_strategy,
         "per_device_eval_batch_size": cfg.per_device_eval_batch_size,
         "do_eval": cfg.do_eval,
@@ -1092,7 +759,6 @@
         "max_grad_norm": cfg.max_grad_norm,
         "weight_decay": cfg.weight_decay,
         "disable_tqdm": False,
->>>>>>> e5377da9
         # # Compile settings
         # "torch_compile": True,
         # "torch_compile_mode": "max-autotune",
@@ -1114,70 +780,15 @@
     else:
         # Training-specific arguments
         base_args.update({
-<<<<<<< HEAD
-            "num_train_epochs": cfg.training.num_train_epochs if cfg.training.num_train_epochs is not None else 1,
-            "max_steps": cfg.training.max_steps if cfg.training.max_steps is not None else -1,
-            "report_to": ["wandb"] if cfg.logging.use_wandb else [],
-=======
             "num_train_epochs": cfg.num_train_epochs if cfg.num_train_epochs is not None else 1,
             "max_steps": cfg.max_steps if cfg.max_steps is not None else -1,
             # Disable HuggingFace's automatic logging - we use custom Logger class instead
             "report_to": "none",
->>>>>>> e5377da9
         })
 
     return TrainingArguments(**base_args)
 
 
-<<<<<<< HEAD
-def setup_dataset(cfg: DataConfig, is_eval: bool = False, **kwargs) -> RFMBaseDataset:
-    """Shared function to create DataGenerator for training or evaluation"""
-
-    rank_0_print(f"Setting up data generator for {'evaluation' if is_eval else 'training'}...")
-
-    if is_eval:
-        datasets = cfg.eval_datasets
-        subsets = cfg.eval_subsets
-    else:
-        datasets = cfg.train_datasets
-        subsets = cfg.train_subsets
-
-    # Validate that train_datasets and train_subsets have the same length
-    if len(datasets) != len(subsets):
-        raise ValueError(
-            f"datasets and subsets must have the same length. Got {len(datasets)} datasets and {len(subsets)} subsets"
-        )
-
-    dataset_cls = {
-        "reward_alignment": RewardAlignmentDataset,
-        "success_failure": PairedSuccessFailureDataset,
-        "policy_ranking": ProgressDefaultDataset,
-        "confusion_matrix": ConfusionMatrixDataset,
-        "wrong_task": WrongTaskDataset,
-        "default": MixedDataset,
-        "balanced_mixed": BalancedMixedDataset,
-    }
-
-    dataset = dataset_cls[cfg.dataset_type](config=cfg, is_evaluation=is_eval, **kwargs)
-    return dataset
-
-
-def setup_batch_collator(processor: AutoProcessor, tokenizer: AutoTokenizer, cfg: ExperimentConfig) -> BaseCollator:
-    """Shared function to create BatchCollator"""
-    collator_kwargs = {
-        "processor": processor,
-        "max_length": cfg.training.max_seq_length,
-        "resized_height": cfg.data.resized_height,
-        "resized_width": cfg.data.resized_width,
-        "base_model_id": cfg.model.base_model_id,
-    }
-    if "Qwen" in cfg.model.base_model_id or "SmolVLM" in cfg.model.base_model_id:
-        if cfg.model.model_type == "default":
-            batch_collator = RFMBatchCollator(**collator_kwargs)
-        elif cfg.model.model_type == "vqa":
-            batch_collator = VQABatchCollator(**collator_kwargs, inference=cfg.mode == "eval")
-    elif "rewind_transformer" in cfg.model.base_model_id:
-=======
 def setup_dataset(cfg: DataConfig, is_eval: bool = False, sampler_kwargs=None, **kwargs) -> BaseDataset:
     """Shared function to create Dataset for training or evaluation
 
@@ -1253,7 +864,6 @@
             batch_collator = VQABatchCollator(**collator_kwargs)
     # elif "rewind_transformer" in cfg.model.base_model_id:
     elif "rewind" in cfg.model.base_model_id:
->>>>>>> e5377da9
         batch_collator = ReWiNDBatchCollator(
             **collator_kwargs, tokenizer=tokenizer, load_embeddings=cfg.data.load_embeddings
         )

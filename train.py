import json
import os
<<<<<<< HEAD
import warnings
from dataclasses import asdict
import shutil

import torch
import yaml
from rich import print as rprint
from rich.console import Console
from rich.panel import Panel

from peft import prepare_model_for_kbit_training

import wandb

# Import shared configs and utilities
from rfm.configs.experiment_configs import ExperimentConfig
from rfm.trainers import ReWiNDTrainer, RFMHeadsTrainer, RFMVQATrainer
from rfm.data.datasets.helpers import show_available_datasets
from rfm.utils.distributed import is_rank_0, rank_0_print
from rfm.utils.timer import _timer
from rfm.utils.parser import parse_multiple
from rfm.utils.save import SaveBestCallback
=======
from dataclasses import asdict
import shutil

import torch
import torch.distributed as dist
import yaml
from rich import print as rprint
from rich.panel import Panel
from omegaconf import DictConfig
from hydra.core.config_store import ConfigStore
from hydra import main as hydra_main

from peft import prepare_model_for_kbit_training
from rfm.configs.experiment_configs import (
    ExperimentConfig,
    ModelConfig,
    PEFTConfig,
    DataConfig,
    TrainingConfig,
    LossConfig,
    LoggingConfig,
    SaveBestConfig,
    CustomEvaluationConfig,
)
from rfm.trainers import ReWiNDTrainer, RFMHeadsTrainer, RFMVQATrainer
from rfm.data.datasets.helpers import show_available_datasets
from rfm.utils.distributed import is_rank_0
from rfm.utils.logger import rank_0_info
from rfm.utils.timer import _timer
from rfm.utils.save import SaveBestCallback, resolve_checkpoint_path
>>>>>>> e5377da9
from rfm.utils.setup_utils import (
    create_training_arguments,
    setup_batch_collator,
    setup_dataset,
    setup_model_and_processor,
    setup_peft_model,
)
<<<<<<< HEAD
import datasets

datasets.logging.set_verbosity_error()

warnings.filterwarnings("ignore", message="Please use DTensor instead and we are deprecating ShardedTensor")
=======
from rfm.data.datasets.base import resolve_dataset_keys
from rfm.utils.logger import Logger
from rfm.utils.distributed import banner
from rfm.utils.config_utils import display_config, convert_hydra_to_dataclass
import datasets
>>>>>>> e5377da9

datasets.logging.set_verbosity_error()
os.environ["TOKENIZERS_PARALLELISM"] = "false"
torch.autograd.set_detect_anomaly(True)

# Register structured configs with Hydra
cs = ConfigStore.instance()
cs.store(name="base_config", node=ExperimentConfig)
cs.store(group="model", name="model_config", node=ModelConfig)
cs.store(group="peft", name="peft_config", node=PEFTConfig)
cs.store(group="data", name="data_config", node=DataConfig)
cs.store(group="training", name="training_config", node=TrainingConfig)
cs.store(group="loss", name="loss_config", node=LossConfig)
cs.store(group="logging", name="logging_config", node=LoggingConfig)
cs.store(group="logging/save_best", name="save_best_config", node=SaveBestConfig)
cs.store(group="custom_eval", name="custom_eval_config", node=CustomEvaluationConfig)


import torch

torch.set_num_threads(64)
torch.set_num_interop_threads(8)


def train(cfg: ExperimentConfig):
    timing_raw = {}

    run_name = cfg.training.exp_name
    if cfg.debug:
        run_name += "_debug"
        cfg.training.logging_steps = 5
        cfg.training.eval_steps = 5
        # cfg.data.eval_subset_size = 100
        cfg.training.custom_eval_steps = 5
        cfg.logging.save_best.save_every = 5
        cfg.data.dataloader_num_workers = 0
        cfg.data.dataloader_persistent_workers = False

<<<<<<< HEAD
    # Initialize wandb if enabled (only on rank 0)
    if cfg.logging.use_wandb and is_rank_0():
        # Convert config to dict for wandb using dataclass asdict
        config_dict = asdict(cfg)

        wandb.init(
            project=cfg.logging.wandb_project, entity=cfg.logging.wandb_entity, name=run_name, config=config_dict
        )
        rank_0_print(f"Wandb initialized: {run_name}")
    elif cfg.logging.use_wandb:
        rank_0_print("Wandb logging enabled but skipped on non-rank-0 processes")
=======
        cfg.custom_eval.num_examples_per_quality_pr = 1
        cfg.custom_eval.policy_ranking_max_tasks = 10
>>>>>>> e5377da9

    # Set memory management
    torch.backends.cudnn.benchmark = True
    if torch.cuda.is_available():
        torch.cuda.empty_cache()

    banner("Setting up model and processor")
    # Use the shared function to set up model and processor
    with _timer("time/setup_model_and_processor", timing_raw=timing_raw):
        tokenizer, processor, rfm_model = setup_model_and_processor(cfg.model, peft_config=cfg.peft)

    # Apply PEFT if enabled
    if cfg.model.use_peft:
        peft_rfm_model = setup_peft_model(rfm_model, cfg.peft)
    else:
        peft_rfm_model = rfm_model
<<<<<<< HEAD
        rank_0_print("PEFT not enabled, using full model")

    if cfg.model.quantization:
        peft_rfm_model = prepare_model_for_kbit_training(peft_rfm_model)

    # Create training arguments from config
    if cfg.debug:
        cfg.training.save_steps = 2
        cfg.training.logging_steps = 2
        cfg.training.eval_steps = 2
        cfg.data.eval_subset_size = 10
        cfg.training.custom_eval_steps = 2

    output_dir = os.path.join(cfg.training.output_dir, run_name)

    training_args = create_training_arguments(cfg, output_dir)

    # Save config to output directory

    if is_rank_0() and os.path.exists(output_dir):
        # confirm with user
        confirm = input(f"Output directory {output_dir} already exists. Do you want to overwrite it? (y/n)")
        if confirm != "y":
            raise ValueError("Output directory already exists. Please delete it or use a different output directory.")

        shutil.rmtree(output_dir)

    os.makedirs(output_dir, exist_ok=True)
=======
        rank_0_info("PEFT not enabled, using full model")

    if cfg.model.quantization:
        peft_rfm_model = prepare_model_for_kbit_training(peft_rfm_model)

    output_dir = os.path.join(cfg.training.output_dir, run_name)

    training_args = create_training_arguments(cfg.training, output_dir)

    # Handle output directory existence (works with accelerate/distributed training)
    overwrite_output_dir = getattr(cfg.training, "overwrite_output_dir", False)

    # Check if distributed training is initialized (for proper synchronization)
    # This is important for accelerate/FSDP setups where multiple processes run
    dist_initialized = dist.is_available() and dist.is_initialized()

    # Check if output directory exists (only on rank 0 to avoid race conditions)
    if is_rank_0() and os.path.exists(output_dir):
        if overwrite_output_dir:
            rank_0_info(f"Output directory {output_dir} already exists. Overwriting (overwrite_output_dir=True)...")
            shutil.rmtree(output_dir)
        else:
            raise ValueError(
                f"Output directory {output_dir} already exists. "
                f"Set overwrite_output_dir=True in config to overwrite it, or use a different output directory."
            )

    # Synchronize all processes before creating directory (important for distributed training)
    # This ensures rank 0 finishes checking/removing before other processes try to create it
    if dist_initialized:
        dist.barrier()

    banner("Creating output directory", f"Logging to: {output_dir}")
    # Create output directory (all processes need to do this for distributed training)
    # os.makedirs is safe to call multiple times (exist_ok=True)
    os.makedirs(output_dir, exist_ok=True)

    # Synchronize after directory creation to ensure all processes see it
    if dist_initialized:
        dist.barrier()

    # Initialize logger (works with wandb/tensorboard)
    log_to = cfg.logging.log_to
    log_level = cfg.logging.log_level
    logger = Logger(log_to=log_to, output_dir=output_dir, is_main_process=is_rank_0(), log_level=log_level)
>>>>>>> e5377da9
    config_save_path = os.path.join(output_dir, "config.yaml")
    config_dict = asdict(cfg)
    with open(config_save_path, "w") as f:
        yaml.dump(config_dict, f, default_flow_style=False, indent=2)
    rank_0_info(f"Saved training config to: {config_save_path}")

    # Try to load existing wandb info if resuming training
    wandb_info_path = os.path.join(output_dir, "wandb_info.json")
    resume_id = None
    if os.path.exists(wandb_info_path):
        try:
            with open(wandb_info_path) as f:
                wandb_info = json.load(f)
            resume_id = wandb_info.get("wandb_id")
            if resume_id:
                rank_0_info(f"Found existing wandb run ID: {resume_id}, will resume run")
        except Exception as e:
            rank_0_info(f"Could not load wandb info: {e}")

    # Initialize wandb via logger if requested
    if "wandb" in (cfg.logging.log_to or []) and is_rank_0():
        # Convert config to dict for wandb using dataclass asdict
        config_dict = asdict(cfg)
        logger.init_wandb(
            project=cfg.logging.wandb_project,
            entity=cfg.logging.wandb_entity,
            name=run_name,
            config=config_dict,
            notes=cfg.logging.wandb_notes,
            mode=cfg.logging.wandb_mode,
            resume_id=resume_id,
        )
        if resume_id:
            rank_0_info(f"Wandb resumed run: {run_name} (ID: {resume_id})")
        else:
            rank_0_info(f"Wandb initialized: {run_name}")
        if cfg.logging.wandb_notes:
            rank_0_info(f"Wandb notes: {cfg.logging.wandb_notes}")

    logger.write_wandb_info(output_dir, run_name)

    # Save wandb run ID to a file for later reference (only on rank 0)
    if cfg.logging.use_wandb and is_rank_0() and wandb.run is not None:
        wandb_info = {
            "wandb_id": wandb.run.id,
            "wandb_name": run_name,
            "wandb_project": wandb.run.project,
            "wandb_entity": wandb.run.entity,
            "wandb_url": wandb.run.url,
        }
        wandb_info_path = os.path.join(output_dir, "wandb_info.json")
        with open(wandb_info_path, "w") as f:
            json.dump(wandb_info, f, indent=2)
        rank_0_print(f"Saved wandb run info to: {wandb_info_path}")
        rank_0_print(f"Wandb ID: {wandb.run.id}")

    # Use the shared utilities for batch collator and dataset

    if is_rank_0():
        show_available_datasets()

<<<<<<< HEAD
    with _timer("time/setup_data", timing_raw=timing_raw):
        batch_collator = setup_batch_collator(processor, tokenizer, cfg)
        train_dataset = setup_dataset(cfg.data, batch_size=cfg.training.per_device_train_batch_size)
=======
    banner("Resolving dataset keys")
    cfg.data.train_datasets = resolve_dataset_keys(cfg.data.train_datasets, split="train")
    rank_0_info(f"Resolved train datasets: {cfg.data.train_datasets}")

    if cfg.data.eval_datasets:
        cfg.data.eval_datasets = resolve_dataset_keys(cfg.data.eval_datasets, split="eval")
        rank_0_info(f"Resolved eval datasets: {cfg.data.eval_datasets}")

    # Resolve custom evaluation dataset keys once (replace in place)
    for eval_type in cfg.custom_eval.eval_types:
        datasets = getattr(cfg.custom_eval, eval_type, None)
        if datasets:
            resolved = resolve_dataset_keys(datasets, split="eval")
            setattr(cfg.custom_eval, eval_type, resolved)
            rank_0_info(f"Resolved {eval_type} datasets: {resolved}")

    rank_0_info("Dataset keys resolved")

    banner("Setting up training and evaluation datasets and collator")
    with _timer("time/setup_data", timing_raw=timing_raw):
        batch_collator = setup_batch_collator(processor, tokenizer, cfg, is_eval=False)
        train_dataset = setup_dataset(cfg.data)
        num_train_samples = len(train_dataset)
        rank_0_info(f"Training dataset created with {num_train_samples} samples")
        rank_0_info(f"=" * 100)
>>>>>>> e5377da9

    # Set up evaluation dataset if evaluation is enabled
    eval_dataset = None
    if cfg.training.do_eval:
<<<<<<< HEAD
        dataset_kwargs = {"max_samples": cfg.data.eval_subset_size}

        eval_dataset = setup_dataset(cfg.data, is_eval=True, **dataset_kwargs)
        rank_0_print(f"Evaluation dataset created with {cfg.data.eval_subset_size} samples")
=======
        if cfg.data.eval_subset_size is not None:
            dataset_kwargs = {"max_samples": cfg.data.eval_subset_size}
        else:
            dataset_kwargs = {}
>>>>>>> e5377da9

        eval_dataset = setup_dataset(cfg.data, is_eval=True, **dataset_kwargs)
        num_eval_samples = len(eval_dataset)
        rank_0_info(f"Evaluation dataset created with {num_eval_samples} samples")

    banner("Setting up trainer", f"Trainer class: {cfg.trainer_cls}")
    trainer_cls = {
        "rfm_heads": RFMHeadsTrainer,
        "rewind_transformer": ReWiNDTrainer,
        "rfm_vqa": RFMVQATrainer,
<<<<<<< HEAD
=======
        "rewind_scale_transformer": ReWiNDTrainer,
>>>>>>> e5377da9
    }[cfg.trainer_cls]

    # Add SaveBestCallback to automatically save and upload best models
    save_best_cfg = cfg.logging.save_best
    save_callback = SaveBestCallback(
        **asdict(save_best_cfg),
        base_model=cfg.model.base_model_id,
    )

    # Add SaveBestCallback to automatically save and upload best models
    save_best_cfg = cfg.logging.save_best
    save_callback = SaveBestCallback(
        metric_names=save_best_cfg.metric_names,
        greater_is_better=save_best_cfg.greater_is_better,
        keep_top_k=save_best_cfg.keep_top_k,
        upload_to_hub=save_best_cfg.upload_to_hub,
        hub_token=save_best_cfg.hub_token,
        hub_private=save_best_cfg.hub_private,
        base_model=cfg.model.base_model_id,
    )

    trainer = trainer_cls(
        model=peft_rfm_model,
        args=training_args,
        train_dataset=train_dataset,
        eval_dataset=eval_dataset,
        data_collator=batch_collator,
        config=cfg,
<<<<<<< HEAD
=======
        logger=logger,
>>>>>>> e5377da9
        callbacks=[save_callback],
    )

    # Set trainer reference in the callback so it can access trainer methods
    save_callback.setup_trainer_reference(trainer)

    # Debug: Check if callback was added
<<<<<<< HEAD
    rank_0_print(f"🔧 DEBUG: Trainer callbacks: {[type(cb).__name__ for cb in trainer.callback_handler.callbacks]}")
=======
    rank_0_info(f"🔧 DEBUG: Trainer callbacks: {[type(cb).__name__ for cb in trainer.callback_handler.callbacks]}")
>>>>>>> e5377da9

    metrics_info = []
    for name, is_better in zip(save_best_cfg.metric_names, save_best_cfg.greater_is_better):
        direction = "↗️ higher" if is_better else "↘️ lower"
        metrics_info.append(f"{name} ({direction})")

<<<<<<< HEAD
    rank_0_print(f"💾 SaveBest monitoring: {', '.join(metrics_info)}")
    rank_0_print(f"📁 Keeping top {save_best_cfg.keep_top_k} checkpoint(s) and upload(s)")
=======
    rank_0_info(f"💾 SaveBest monitoring: {', '.join(metrics_info)}")
    rank_0_info(f"📁 Keeping top {save_best_cfg.keep_top_k} checkpoint(s) and upload(s)")
>>>>>>> e5377da9

    if is_rank_0():
        print("\n" + "=" * 80)
        print("--- PRE-TRAINING FSDP DIAGNOSTICS ---")
        # The Trainer creates its own Accelerator instance. Let's check its state.
        if hasattr(trainer, "accelerator"):
            print("Trainer's Accelerator object found.")
            fsdp_plugin = getattr(trainer.accelerator.state, "fsdp_plugin", None)
            if fsdp_plugin:
                print("FSDP Plugin found in Accelerator state.")
                # This is the configuration the accelerator will ACTUALLY use for wrapping.
                print(f"VERIFY: Actual FSDP plugin config being used: {fsdp_plugin}")
            else:
                print("ERROR: FSDP Plugin NOT found in the Trainer's accelerator state!")
        else:
            print("ERROR: Trainer has no 'accelerator' attribute yet. This check needs to be later.")
        print("=" * 80 + "\n")

    # log timing_raw via logger
    if is_rank_0():
        logger.log_scalars(timing_raw)

    rank_0_info(f"Timing raw: {timing_raw}")

<<<<<<< HEAD
    rank_0_print(f"Timing raw: {timing_raw}")
    rank_0_print(f"Training from checkpoint: {cfg.training.resume_from_checkpoint}")

    if cfg.debug:
        rank_0_print("🐛 DEBUG MODE: eval_steps=2, custom_eval_steps=2, eval_subset_size=10")

    trainer.train(resume_from_checkpoint=cfg.training.resume_from_checkpoint)
    trainer.save_model(cfg.training.output_dir)
    rank_0_print(f"Training complete! Check {cfg.training.output_dir} for checkpoints and final model.")


def display_config(cfg: ExperimentConfig):
    """Display the configuration in a nice Rich format."""
    if not is_rank_0():
        return  # Only display config on rank 0

    console = Console()
    console.print(cfg)


def main(cfg: ExperimentConfig):
=======
    checkpoint_path = resolve_checkpoint_path(cfg.training.resume_from_checkpoint, hub_token=save_best_cfg.hub_token)
    rank_0_info(f"Training from checkpoint: {checkpoint_path}")

    if cfg.debug:
        rank_0_info("🐛 DEBUG MODE: eval_steps=2, custom_eval_steps=2, eval_subset_size=10")

    trainer.train(resume_from_checkpoint=checkpoint_path)
    trainer.save_model(cfg.training.output_dir)
    rank_0_info(f"Training complete! Check {cfg.training.output_dir} for checkpoints and final model.")


@hydra_main(version_base=None, config_path="rfm/configs", config_name="config")
def main(cfg: DictConfig):
    banner("Starting RFM Training")

    # Convert Hydra config to dataclass
    exp_cfg = convert_hydra_to_dataclass(cfg, ExperimentConfig)

>>>>>>> e5377da9
    # Display the configuration in a nice Rich format
    display_config(exp_cfg)

    if exp_cfg.mode == "train":
        if is_rank_0():
            rprint(Panel.fit("🚀 Starting RFM Training", style="bold green"))
        train(exp_cfg)
    else:
        raise ValueError(f"Unknown mode: {exp_cfg.mode}. Must be 'train' or 'evaluate'")


if __name__ == "__main__":
    main()<|MERGE_RESOLUTION|>--- conflicted
+++ resolved
@@ -1,29 +1,5 @@
 import json
 import os
-<<<<<<< HEAD
-import warnings
-from dataclasses import asdict
-import shutil
-
-import torch
-import yaml
-from rich import print as rprint
-from rich.console import Console
-from rich.panel import Panel
-
-from peft import prepare_model_for_kbit_training
-
-import wandb
-
-# Import shared configs and utilities
-from rfm.configs.experiment_configs import ExperimentConfig
-from rfm.trainers import ReWiNDTrainer, RFMHeadsTrainer, RFMVQATrainer
-from rfm.data.datasets.helpers import show_available_datasets
-from rfm.utils.distributed import is_rank_0, rank_0_print
-from rfm.utils.timer import _timer
-from rfm.utils.parser import parse_multiple
-from rfm.utils.save import SaveBestCallback
-=======
 from dataclasses import asdict
 import shutil
 
@@ -54,7 +30,6 @@
 from rfm.utils.logger import rank_0_info
 from rfm.utils.timer import _timer
 from rfm.utils.save import SaveBestCallback, resolve_checkpoint_path
->>>>>>> e5377da9
 from rfm.utils.setup_utils import (
     create_training_arguments,
     setup_batch_collator,
@@ -62,19 +37,11 @@
     setup_model_and_processor,
     setup_peft_model,
 )
-<<<<<<< HEAD
-import datasets
-
-datasets.logging.set_verbosity_error()
-
-warnings.filterwarnings("ignore", message="Please use DTensor instead and we are deprecating ShardedTensor")
-=======
 from rfm.data.datasets.base import resolve_dataset_keys
 from rfm.utils.logger import Logger
 from rfm.utils.distributed import banner
 from rfm.utils.config_utils import display_config, convert_hydra_to_dataclass
 import datasets
->>>>>>> e5377da9
 
 datasets.logging.set_verbosity_error()
 os.environ["TOKENIZERS_PARALLELISM"] = "false"
@@ -113,22 +80,8 @@
         cfg.data.dataloader_num_workers = 0
         cfg.data.dataloader_persistent_workers = False
 
-<<<<<<< HEAD
-    # Initialize wandb if enabled (only on rank 0)
-    if cfg.logging.use_wandb and is_rank_0():
-        # Convert config to dict for wandb using dataclass asdict
-        config_dict = asdict(cfg)
-
-        wandb.init(
-            project=cfg.logging.wandb_project, entity=cfg.logging.wandb_entity, name=run_name, config=config_dict
-        )
-        rank_0_print(f"Wandb initialized: {run_name}")
-    elif cfg.logging.use_wandb:
-        rank_0_print("Wandb logging enabled but skipped on non-rank-0 processes")
-=======
         cfg.custom_eval.num_examples_per_quality_pr = 1
         cfg.custom_eval.policy_ranking_max_tasks = 10
->>>>>>> e5377da9
 
     # Set memory management
     torch.backends.cudnn.benchmark = True
@@ -145,36 +98,6 @@
         peft_rfm_model = setup_peft_model(rfm_model, cfg.peft)
     else:
         peft_rfm_model = rfm_model
-<<<<<<< HEAD
-        rank_0_print("PEFT not enabled, using full model")
-
-    if cfg.model.quantization:
-        peft_rfm_model = prepare_model_for_kbit_training(peft_rfm_model)
-
-    # Create training arguments from config
-    if cfg.debug:
-        cfg.training.save_steps = 2
-        cfg.training.logging_steps = 2
-        cfg.training.eval_steps = 2
-        cfg.data.eval_subset_size = 10
-        cfg.training.custom_eval_steps = 2
-
-    output_dir = os.path.join(cfg.training.output_dir, run_name)
-
-    training_args = create_training_arguments(cfg, output_dir)
-
-    # Save config to output directory
-
-    if is_rank_0() and os.path.exists(output_dir):
-        # confirm with user
-        confirm = input(f"Output directory {output_dir} already exists. Do you want to overwrite it? (y/n)")
-        if confirm != "y":
-            raise ValueError("Output directory already exists. Please delete it or use a different output directory.")
-
-        shutil.rmtree(output_dir)
-
-    os.makedirs(output_dir, exist_ok=True)
-=======
         rank_0_info("PEFT not enabled, using full model")
 
     if cfg.model.quantization:
@@ -220,7 +143,6 @@
     log_to = cfg.logging.log_to
     log_level = cfg.logging.log_level
     logger = Logger(log_to=log_to, output_dir=output_dir, is_main_process=is_rank_0(), log_level=log_level)
->>>>>>> e5377da9
     config_save_path = os.path.join(output_dir, "config.yaml")
     config_dict = asdict(cfg)
     with open(config_save_path, "w") as f:
@@ -282,11 +204,6 @@
     if is_rank_0():
         show_available_datasets()
 
-<<<<<<< HEAD
-    with _timer("time/setup_data", timing_raw=timing_raw):
-        batch_collator = setup_batch_collator(processor, tokenizer, cfg)
-        train_dataset = setup_dataset(cfg.data, batch_size=cfg.training.per_device_train_batch_size)
-=======
     banner("Resolving dataset keys")
     cfg.data.train_datasets = resolve_dataset_keys(cfg.data.train_datasets, split="train")
     rank_0_info(f"Resolved train datasets: {cfg.data.train_datasets}")
@@ -312,22 +229,14 @@
         num_train_samples = len(train_dataset)
         rank_0_info(f"Training dataset created with {num_train_samples} samples")
         rank_0_info(f"=" * 100)
->>>>>>> e5377da9
 
     # Set up evaluation dataset if evaluation is enabled
     eval_dataset = None
     if cfg.training.do_eval:
-<<<<<<< HEAD
-        dataset_kwargs = {"max_samples": cfg.data.eval_subset_size}
-
-        eval_dataset = setup_dataset(cfg.data, is_eval=True, **dataset_kwargs)
-        rank_0_print(f"Evaluation dataset created with {cfg.data.eval_subset_size} samples")
-=======
         if cfg.data.eval_subset_size is not None:
             dataset_kwargs = {"max_samples": cfg.data.eval_subset_size}
         else:
             dataset_kwargs = {}
->>>>>>> e5377da9
 
         eval_dataset = setup_dataset(cfg.data, is_eval=True, **dataset_kwargs)
         num_eval_samples = len(eval_dataset)
@@ -338,10 +247,7 @@
         "rfm_heads": RFMHeadsTrainer,
         "rewind_transformer": ReWiNDTrainer,
         "rfm_vqa": RFMVQATrainer,
-<<<<<<< HEAD
-=======
         "rewind_scale_transformer": ReWiNDTrainer,
->>>>>>> e5377da9
     }[cfg.trainer_cls]
 
     # Add SaveBestCallback to automatically save and upload best models
@@ -370,10 +276,7 @@
         eval_dataset=eval_dataset,
         data_collator=batch_collator,
         config=cfg,
-<<<<<<< HEAD
-=======
         logger=logger,
->>>>>>> e5377da9
         callbacks=[save_callback],
     )
 
@@ -381,24 +284,15 @@
     save_callback.setup_trainer_reference(trainer)
 
     # Debug: Check if callback was added
-<<<<<<< HEAD
-    rank_0_print(f"🔧 DEBUG: Trainer callbacks: {[type(cb).__name__ for cb in trainer.callback_handler.callbacks]}")
-=======
     rank_0_info(f"🔧 DEBUG: Trainer callbacks: {[type(cb).__name__ for cb in trainer.callback_handler.callbacks]}")
->>>>>>> e5377da9
 
     metrics_info = []
     for name, is_better in zip(save_best_cfg.metric_names, save_best_cfg.greater_is_better):
         direction = "↗️ higher" if is_better else "↘️ lower"
         metrics_info.append(f"{name} ({direction})")
 
-<<<<<<< HEAD
-    rank_0_print(f"💾 SaveBest monitoring: {', '.join(metrics_info)}")
-    rank_0_print(f"📁 Keeping top {save_best_cfg.keep_top_k} checkpoint(s) and upload(s)")
-=======
     rank_0_info(f"💾 SaveBest monitoring: {', '.join(metrics_info)}")
     rank_0_info(f"📁 Keeping top {save_best_cfg.keep_top_k} checkpoint(s) and upload(s)")
->>>>>>> e5377da9
 
     if is_rank_0():
         print("\n" + "=" * 80)
@@ -423,29 +317,6 @@
 
     rank_0_info(f"Timing raw: {timing_raw}")
 
-<<<<<<< HEAD
-    rank_0_print(f"Timing raw: {timing_raw}")
-    rank_0_print(f"Training from checkpoint: {cfg.training.resume_from_checkpoint}")
-
-    if cfg.debug:
-        rank_0_print("🐛 DEBUG MODE: eval_steps=2, custom_eval_steps=2, eval_subset_size=10")
-
-    trainer.train(resume_from_checkpoint=cfg.training.resume_from_checkpoint)
-    trainer.save_model(cfg.training.output_dir)
-    rank_0_print(f"Training complete! Check {cfg.training.output_dir} for checkpoints and final model.")
-
-
-def display_config(cfg: ExperimentConfig):
-    """Display the configuration in a nice Rich format."""
-    if not is_rank_0():
-        return  # Only display config on rank 0
-
-    console = Console()
-    console.print(cfg)
-
-
-def main(cfg: ExperimentConfig):
-=======
     checkpoint_path = resolve_checkpoint_path(cfg.training.resume_from_checkpoint, hub_token=save_best_cfg.hub_token)
     rank_0_info(f"Training from checkpoint: {checkpoint_path}")
 
@@ -464,7 +335,6 @@
     # Convert Hydra config to dataclass
     exp_cfg = convert_hydra_to_dataclass(cfg, ExperimentConfig)
 
->>>>>>> e5377da9
     # Display the configuration in a nice Rich format
     display_config(exp_cfg)
 
